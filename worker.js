
(function() {
'use strict';

function F2(fun)
{
  function wrapper(a) { return function(b) { return fun(a,b); }; }
  wrapper.arity = 2;
  wrapper.func = fun;
  return wrapper;
}

function F3(fun)
{
  function wrapper(a) {
    return function(b) { return function(c) { return fun(a, b, c); }; };
  }
  wrapper.arity = 3;
  wrapper.func = fun;
  return wrapper;
}

function F4(fun)
{
  function wrapper(a) { return function(b) { return function(c) {
    return function(d) { return fun(a, b, c, d); }; }; };
  }
  wrapper.arity = 4;
  wrapper.func = fun;
  return wrapper;
}

function F5(fun)
{
  function wrapper(a) { return function(b) { return function(c) {
    return function(d) { return function(e) { return fun(a, b, c, d, e); }; }; }; };
  }
  wrapper.arity = 5;
  wrapper.func = fun;
  return wrapper;
}

function F6(fun)
{
  function wrapper(a) { return function(b) { return function(c) {
    return function(d) { return function(e) { return function(f) {
    return fun(a, b, c, d, e, f); }; }; }; }; };
  }
  wrapper.arity = 6;
  wrapper.func = fun;
  return wrapper;
}

function F7(fun)
{
  function wrapper(a) { return function(b) { return function(c) {
    return function(d) { return function(e) { return function(f) {
    return function(g) { return fun(a, b, c, d, e, f, g); }; }; }; }; }; };
  }
  wrapper.arity = 7;
  wrapper.func = fun;
  return wrapper;
}

function F8(fun)
{
  function wrapper(a) { return function(b) { return function(c) {
    return function(d) { return function(e) { return function(f) {
    return function(g) { return function(h) {
    return fun(a, b, c, d, e, f, g, h); }; }; }; }; }; }; };
  }
  wrapper.arity = 8;
  wrapper.func = fun;
  return wrapper;
}

function F9(fun)
{
  function wrapper(a) { return function(b) { return function(c) {
    return function(d) { return function(e) { return function(f) {
    return function(g) { return function(h) { return function(i) {
    return fun(a, b, c, d, e, f, g, h, i); }; }; }; }; }; }; }; };
  }
  wrapper.arity = 9;
  wrapper.func = fun;
  return wrapper;
}

function A2(fun, a, b)
{
  return fun.arity === 2
    ? fun.func(a, b)
    : fun(a)(b);
}
function A3(fun, a, b, c)
{
  return fun.arity === 3
    ? fun.func(a, b, c)
    : fun(a)(b)(c);
}
function A4(fun, a, b, c, d)
{
  return fun.arity === 4
    ? fun.func(a, b, c, d)
    : fun(a)(b)(c)(d);
}
function A5(fun, a, b, c, d, e)
{
  return fun.arity === 5
    ? fun.func(a, b, c, d, e)
    : fun(a)(b)(c)(d)(e);
}
function A6(fun, a, b, c, d, e, f)
{
  return fun.arity === 6
    ? fun.func(a, b, c, d, e, f)
    : fun(a)(b)(c)(d)(e)(f);
}
function A7(fun, a, b, c, d, e, f, g)
{
  return fun.arity === 7
    ? fun.func(a, b, c, d, e, f, g)
    : fun(a)(b)(c)(d)(e)(f)(g);
}
function A8(fun, a, b, c, d, e, f, g, h)
{
  return fun.arity === 8
    ? fun.func(a, b, c, d, e, f, g, h)
    : fun(a)(b)(c)(d)(e)(f)(g)(h);
}
function A9(fun, a, b, c, d, e, f, g, h, i)
{
  return fun.arity === 9
    ? fun.func(a, b, c, d, e, f, g, h, i)
    : fun(a)(b)(c)(d)(e)(f)(g)(h)(i);
}

//import Native.Utils //

var _elm_lang$core$Native_Basics = function() {

function div(a, b)
{
	return (a / b) | 0;
}
function rem(a, b)
{
	return a % b;
}
function mod(a, b)
{
	if (b === 0)
	{
		throw new Error('Cannot perform mod 0. Division by zero error.');
	}
	var r = a % b;
	var m = a === 0 ? 0 : (b > 0 ? (a >= 0 ? r : r + b) : -mod(-a, -b));

	return m === b ? 0 : m;
}
function logBase(base, n)
{
	return Math.log(n) / Math.log(base);
}
function negate(n)
{
	return -n;
}
function abs(n)
{
	return n < 0 ? -n : n;
}

function min(a, b)
{
	return _elm_lang$core$Native_Utils.cmp(a, b) < 0 ? a : b;
}
function max(a, b)
{
	return _elm_lang$core$Native_Utils.cmp(a, b) > 0 ? a : b;
}
function clamp(lo, hi, n)
{
	return _elm_lang$core$Native_Utils.cmp(n, lo) < 0
		? lo
		: _elm_lang$core$Native_Utils.cmp(n, hi) > 0
			? hi
			: n;
}

var ord = ['LT', 'EQ', 'GT'];

function compare(x, y)
{
	return { ctor: ord[_elm_lang$core$Native_Utils.cmp(x, y) + 1] };
}

function xor(a, b)
{
	return a !== b;
}
function not(b)
{
	return !b;
}
function isInfinite(n)
{
	return n === Infinity || n === -Infinity;
}

function truncate(n)
{
	return n | 0;
}

function degrees(d)
{
	return d * Math.PI / 180;
}
function turns(t)
{
	return 2 * Math.PI * t;
}
function fromPolar(point)
{
	var r = point._0;
	var t = point._1;
	return _elm_lang$core$Native_Utils.Tuple2(r * Math.cos(t), r * Math.sin(t));
}
function toPolar(point)
{
	var x = point._0;
	var y = point._1;
	return _elm_lang$core$Native_Utils.Tuple2(Math.sqrt(x * x + y * y), Math.atan2(y, x));
}

return {
	div: F2(div),
	rem: F2(rem),
	mod: F2(mod),

	pi: Math.PI,
	e: Math.E,
	cos: Math.cos,
	sin: Math.sin,
	tan: Math.tan,
	acos: Math.acos,
	asin: Math.asin,
	atan: Math.atan,
	atan2: F2(Math.atan2),

	degrees: degrees,
	turns: turns,
	fromPolar: fromPolar,
	toPolar: toPolar,

	sqrt: Math.sqrt,
	logBase: F2(logBase),
	negate: negate,
	abs: abs,
	min: F2(min),
	max: F2(max),
	clamp: F3(clamp),
	compare: F2(compare),

	xor: F2(xor),
	not: not,

	truncate: truncate,
	ceiling: Math.ceil,
	floor: Math.floor,
	round: Math.round,
	toFloat: function(x) { return x; },
	isNaN: isNaN,
	isInfinite: isInfinite
};

}();
//import //

var _elm_lang$core$Native_Utils = function() {

// COMPARISONS

function eq(x, y)
{
	var stack = [];
	var isEqual = eqHelp(x, y, 0, stack);
	var pair;
	while (isEqual && (pair = stack.pop()))
	{
		isEqual = eqHelp(pair.x, pair.y, 0, stack);
	}
	return isEqual;
}


function eqHelp(x, y, depth, stack)
{
	if (depth > 100)
	{
		stack.push({ x: x, y: y });
		return true;
	}

	if (x === y)
	{
		return true;
	}

	if (typeof x !== 'object')
	{
		if (typeof x === 'function')
		{
			throw new Error(
				'Trying to use `(==)` on functions. There is no way to know if functions are "the same" in the Elm sense.'
				+ ' Read more about this at http://package.elm-lang.org/packages/elm-lang/core/latest/Basics#=='
				+ ' which describes why it is this way and what the better version will look like.'
			);
		}
		return false;
	}

	if (x === null || y === null)
	{
		return false
	}

	if (x instanceof Date)
	{
		return x.getTime() === y.getTime();
	}

	if (!('ctor' in x))
	{
		for (var key in x)
		{
			if (!eqHelp(x[key], y[key], depth + 1, stack))
			{
				return false;
			}
		}
		return true;
	}

	// convert Dicts and Sets to lists
	if (x.ctor === 'RBNode_elm_builtin' || x.ctor === 'RBEmpty_elm_builtin')
	{
		x = _elm_lang$core$Dict$toList(x);
		y = _elm_lang$core$Dict$toList(y);
	}
	if (x.ctor === 'Set_elm_builtin')
	{
		x = _elm_lang$core$Set$toList(x);
		y = _elm_lang$core$Set$toList(y);
	}

	// check if lists are equal without recursion
	if (x.ctor === '::')
	{
		var a = x;
		var b = y;
		while (a.ctor === '::' && b.ctor === '::')
		{
			if (!eqHelp(a._0, b._0, depth + 1, stack))
			{
				return false;
			}
			a = a._1;
			b = b._1;
		}
		return a.ctor === b.ctor;
	}

	// check if Arrays are equal
	if (x.ctor === '_Array')
	{
		var xs = _elm_lang$core$Native_Array.toJSArray(x);
		var ys = _elm_lang$core$Native_Array.toJSArray(y);
		if (xs.length !== ys.length)
		{
			return false;
		}
		for (var i = 0; i < xs.length; i++)
		{
			if (!eqHelp(xs[i], ys[i], depth + 1, stack))
			{
				return false;
			}
		}
		return true;
	}

	if (!eqHelp(x.ctor, y.ctor, depth + 1, stack))
	{
		return false;
	}

	for (var key in x)
	{
		if (!eqHelp(x[key], y[key], depth + 1, stack))
		{
			return false;
		}
	}
	return true;
}

// Code in Generate/JavaScript.hs, Basics.js, and List.js depends on
// the particular integer values assigned to LT, EQ, and GT.

var LT = -1, EQ = 0, GT = 1;

function cmp(x, y)
{
	if (typeof x !== 'object')
	{
		return x === y ? EQ : x < y ? LT : GT;
	}

	if (x instanceof String)
	{
		var a = x.valueOf();
		var b = y.valueOf();
		return a === b ? EQ : a < b ? LT : GT;
	}

	if (x.ctor === '::' || x.ctor === '[]')
	{
		while (x.ctor === '::' && y.ctor === '::')
		{
			var ord = cmp(x._0, y._0);
			if (ord !== EQ)
			{
				return ord;
			}
			x = x._1;
			y = y._1;
		}
		return x.ctor === y.ctor ? EQ : x.ctor === '[]' ? LT : GT;
	}

	if (x.ctor.slice(0, 6) === '_Tuple')
	{
		var ord;
		var n = x.ctor.slice(6) - 0;
		var err = 'cannot compare tuples with more than 6 elements.';
		if (n === 0) return EQ;
		if (n >= 1) { ord = cmp(x._0, y._0); if (ord !== EQ) return ord;
		if (n >= 2) { ord = cmp(x._1, y._1); if (ord !== EQ) return ord;
		if (n >= 3) { ord = cmp(x._2, y._2); if (ord !== EQ) return ord;
		if (n >= 4) { ord = cmp(x._3, y._3); if (ord !== EQ) return ord;
		if (n >= 5) { ord = cmp(x._4, y._4); if (ord !== EQ) return ord;
		if (n >= 6) { ord = cmp(x._5, y._5); if (ord !== EQ) return ord;
		if (n >= 7) throw new Error('Comparison error: ' + err); } } } } } }
		return EQ;
	}

	throw new Error(
		'Comparison error: comparison is only defined on ints, '
		+ 'floats, times, chars, strings, lists of comparable values, '
		+ 'and tuples of comparable values.'
	);
}


// COMMON VALUES

var Tuple0 = {
	ctor: '_Tuple0'
};

function Tuple2(x, y)
{
	return {
		ctor: '_Tuple2',
		_0: x,
		_1: y
	};
}

function chr(c)
{
	return new String(c);
}


// GUID

var count = 0;
function guid(_)
{
	return count++;
}


// RECORDS

function update(oldRecord, updatedFields)
{
	var newRecord = {};

	for (var key in oldRecord)
	{
		newRecord[key] = oldRecord[key];
	}

	for (var key in updatedFields)
	{
		newRecord[key] = updatedFields[key];
	}

	return newRecord;
}


//// LIST STUFF ////

var Nil = { ctor: '[]' };

function Cons(hd, tl)
{
	return {
		ctor: '::',
		_0: hd,
		_1: tl
	};
}

function append(xs, ys)
{
	// append Strings
	if (typeof xs === 'string')
	{
		return xs + ys;
	}

	// append Lists
	if (xs.ctor === '[]')
	{
		return ys;
	}
	var root = Cons(xs._0, Nil);
	var curr = root;
	xs = xs._1;
	while (xs.ctor !== '[]')
	{
		curr._1 = Cons(xs._0, Nil);
		xs = xs._1;
		curr = curr._1;
	}
	curr._1 = ys;
	return root;
}


// CRASHES

function crash(moduleName, region)
{
	return function(message) {
		throw new Error(
			'Ran into a `Debug.crash` in module `' + moduleName + '` ' + regionToString(region) + '\n'
			+ 'The message provided by the code author is:\n\n    '
			+ message
		);
	};
}

function crashCase(moduleName, region, value)
{
	return function(message) {
		throw new Error(
			'Ran into a `Debug.crash` in module `' + moduleName + '`\n\n'
			+ 'This was caused by the `case` expression ' + regionToString(region) + '.\n'
			+ 'One of the branches ended with a crash and the following value got through:\n\n    ' + toString(value) + '\n\n'
			+ 'The message provided by the code author is:\n\n    '
			+ message
		);
	};
}

function regionToString(region)
{
	if (region.start.line == region.end.line)
	{
		return 'on line ' + region.start.line;
	}
	return 'between lines ' + region.start.line + ' and ' + region.end.line;
}


// TO STRING

function toString(v)
{
	var type = typeof v;
	if (type === 'function')
	{
		return '<function>';
	}

	if (type === 'boolean')
	{
		return v ? 'True' : 'False';
	}

	if (type === 'number')
	{
		return v + '';
	}

	if (v instanceof String)
	{
		return '\'' + addSlashes(v, true) + '\'';
	}

	if (type === 'string')
	{
		return '"' + addSlashes(v, false) + '"';
	}

	if (v === null)
	{
		return 'null';
	}

	if (type === 'object' && 'ctor' in v)
	{
		var ctorStarter = v.ctor.substring(0, 5);

		if (ctorStarter === '_Tupl')
		{
			var output = [];
			for (var k in v)
			{
				if (k === 'ctor') continue;
				output.push(toString(v[k]));
			}
			return '(' + output.join(',') + ')';
		}

		if (ctorStarter === '_Task')
		{
			return '<task>'
		}

		if (v.ctor === '_Array')
		{
			var list = _elm_lang$core$Array$toList(v);
			return 'Array.fromList ' + toString(list);
		}

		if (v.ctor === '<decoder>')
		{
			return '<decoder>';
		}

		if (v.ctor === '_Process')
		{
			return '<process:' + v.id + '>';
		}

		if (v.ctor === '::')
		{
			var output = '[' + toString(v._0);
			v = v._1;
			while (v.ctor === '::')
			{
				output += ',' + toString(v._0);
				v = v._1;
			}
			return output + ']';
		}

		if (v.ctor === '[]')
		{
			return '[]';
		}

		if (v.ctor === 'Set_elm_builtin')
		{
			return 'Set.fromList ' + toString(_elm_lang$core$Set$toList(v));
		}

		if (v.ctor === 'RBNode_elm_builtin' || v.ctor === 'RBEmpty_elm_builtin')
		{
			return 'Dict.fromList ' + toString(_elm_lang$core$Dict$toList(v));
		}

		var output = '';
		for (var i in v)
		{
			if (i === 'ctor') continue;
			var str = toString(v[i]);
			var c0 = str[0];
			var parenless = c0 === '{' || c0 === '(' || c0 === '<' || c0 === '"' || str.indexOf(' ') < 0;
			output += ' ' + (parenless ? str : '(' + str + ')');
		}
		return v.ctor + output;
	}

	if (type === 'object')
	{
		if (v instanceof Date)
		{
			return '<' + v.toString() + '>';
		}

		if (v.elm_web_socket)
		{
			return '<websocket>';
		}

		var output = [];
		for (var k in v)
		{
			output.push(k + ' = ' + toString(v[k]));
		}
		if (output.length === 0)
		{
			return '{}';
		}
		return '{ ' + output.join(', ') + ' }';
	}

	return '<internal structure>';
}

function addSlashes(str, isChar)
{
	var s = str.replace(/\\/g, '\\\\')
			  .replace(/\n/g, '\\n')
			  .replace(/\t/g, '\\t')
			  .replace(/\r/g, '\\r')
			  .replace(/\v/g, '\\v')
			  .replace(/\0/g, '\\0');
	if (isChar)
	{
		return s.replace(/\'/g, '\\\'');
	}
	else
	{
		return s.replace(/\"/g, '\\"');
	}
}


return {
	eq: eq,
	cmp: cmp,
	Tuple0: Tuple0,
	Tuple2: Tuple2,
	chr: chr,
	update: update,
	guid: guid,

	append: F2(append),

	crash: crash,
	crashCase: crashCase,

	toString: toString
};

}();
var _elm_lang$core$Basics$never = function (_p0) {
	never:
	while (true) {
		var _p1 = _p0;
		var _v1 = _p1._0;
		_p0 = _v1;
		continue never;
	}
};
var _elm_lang$core$Basics$uncurry = F2(
	function (f, _p2) {
		var _p3 = _p2;
		return A2(f, _p3._0, _p3._1);
	});
var _elm_lang$core$Basics$curry = F3(
	function (f, a, b) {
		return f(
			{ctor: '_Tuple2', _0: a, _1: b});
	});
var _elm_lang$core$Basics$flip = F3(
	function (f, b, a) {
		return A2(f, a, b);
	});
var _elm_lang$core$Basics$always = F2(
	function (a, _p4) {
		return a;
	});
var _elm_lang$core$Basics$identity = function (x) {
	return x;
};
var _elm_lang$core$Basics_ops = _elm_lang$core$Basics_ops || {};
_elm_lang$core$Basics_ops['<|'] = F2(
	function (f, x) {
		return f(x);
	});
var _elm_lang$core$Basics_ops = _elm_lang$core$Basics_ops || {};
_elm_lang$core$Basics_ops['|>'] = F2(
	function (x, f) {
		return f(x);
	});
var _elm_lang$core$Basics_ops = _elm_lang$core$Basics_ops || {};
_elm_lang$core$Basics_ops['>>'] = F3(
	function (f, g, x) {
		return g(
			f(x));
	});
var _elm_lang$core$Basics_ops = _elm_lang$core$Basics_ops || {};
_elm_lang$core$Basics_ops['<<'] = F3(
	function (g, f, x) {
		return g(
			f(x));
	});
var _elm_lang$core$Basics_ops = _elm_lang$core$Basics_ops || {};
_elm_lang$core$Basics_ops['++'] = _elm_lang$core$Native_Utils.append;
var _elm_lang$core$Basics$toString = _elm_lang$core$Native_Utils.toString;
var _elm_lang$core$Basics$isInfinite = _elm_lang$core$Native_Basics.isInfinite;
var _elm_lang$core$Basics$isNaN = _elm_lang$core$Native_Basics.isNaN;
var _elm_lang$core$Basics$toFloat = _elm_lang$core$Native_Basics.toFloat;
var _elm_lang$core$Basics$ceiling = _elm_lang$core$Native_Basics.ceiling;
var _elm_lang$core$Basics$floor = _elm_lang$core$Native_Basics.floor;
var _elm_lang$core$Basics$truncate = _elm_lang$core$Native_Basics.truncate;
var _elm_lang$core$Basics$round = _elm_lang$core$Native_Basics.round;
var _elm_lang$core$Basics$not = _elm_lang$core$Native_Basics.not;
var _elm_lang$core$Basics$xor = _elm_lang$core$Native_Basics.xor;
var _elm_lang$core$Basics_ops = _elm_lang$core$Basics_ops || {};
_elm_lang$core$Basics_ops['||'] = _elm_lang$core$Native_Basics.or;
var _elm_lang$core$Basics_ops = _elm_lang$core$Basics_ops || {};
_elm_lang$core$Basics_ops['&&'] = _elm_lang$core$Native_Basics.and;
var _elm_lang$core$Basics$max = _elm_lang$core$Native_Basics.max;
var _elm_lang$core$Basics$min = _elm_lang$core$Native_Basics.min;
var _elm_lang$core$Basics$compare = _elm_lang$core$Native_Basics.compare;
var _elm_lang$core$Basics_ops = _elm_lang$core$Basics_ops || {};
_elm_lang$core$Basics_ops['>='] = _elm_lang$core$Native_Basics.ge;
var _elm_lang$core$Basics_ops = _elm_lang$core$Basics_ops || {};
_elm_lang$core$Basics_ops['<='] = _elm_lang$core$Native_Basics.le;
var _elm_lang$core$Basics_ops = _elm_lang$core$Basics_ops || {};
_elm_lang$core$Basics_ops['>'] = _elm_lang$core$Native_Basics.gt;
var _elm_lang$core$Basics_ops = _elm_lang$core$Basics_ops || {};
_elm_lang$core$Basics_ops['<'] = _elm_lang$core$Native_Basics.lt;
var _elm_lang$core$Basics_ops = _elm_lang$core$Basics_ops || {};
_elm_lang$core$Basics_ops['/='] = _elm_lang$core$Native_Basics.neq;
var _elm_lang$core$Basics_ops = _elm_lang$core$Basics_ops || {};
_elm_lang$core$Basics_ops['=='] = _elm_lang$core$Native_Basics.eq;
var _elm_lang$core$Basics$e = _elm_lang$core$Native_Basics.e;
var _elm_lang$core$Basics$pi = _elm_lang$core$Native_Basics.pi;
var _elm_lang$core$Basics$clamp = _elm_lang$core$Native_Basics.clamp;
var _elm_lang$core$Basics$logBase = _elm_lang$core$Native_Basics.logBase;
var _elm_lang$core$Basics$abs = _elm_lang$core$Native_Basics.abs;
var _elm_lang$core$Basics$negate = _elm_lang$core$Native_Basics.negate;
var _elm_lang$core$Basics$sqrt = _elm_lang$core$Native_Basics.sqrt;
var _elm_lang$core$Basics$atan2 = _elm_lang$core$Native_Basics.atan2;
var _elm_lang$core$Basics$atan = _elm_lang$core$Native_Basics.atan;
var _elm_lang$core$Basics$asin = _elm_lang$core$Native_Basics.asin;
var _elm_lang$core$Basics$acos = _elm_lang$core$Native_Basics.acos;
var _elm_lang$core$Basics$tan = _elm_lang$core$Native_Basics.tan;
var _elm_lang$core$Basics$sin = _elm_lang$core$Native_Basics.sin;
var _elm_lang$core$Basics$cos = _elm_lang$core$Native_Basics.cos;
var _elm_lang$core$Basics_ops = _elm_lang$core$Basics_ops || {};
_elm_lang$core$Basics_ops['^'] = _elm_lang$core$Native_Basics.exp;
var _elm_lang$core$Basics_ops = _elm_lang$core$Basics_ops || {};
_elm_lang$core$Basics_ops['%'] = _elm_lang$core$Native_Basics.mod;
var _elm_lang$core$Basics$rem = _elm_lang$core$Native_Basics.rem;
var _elm_lang$core$Basics_ops = _elm_lang$core$Basics_ops || {};
_elm_lang$core$Basics_ops['//'] = _elm_lang$core$Native_Basics.div;
var _elm_lang$core$Basics_ops = _elm_lang$core$Basics_ops || {};
_elm_lang$core$Basics_ops['/'] = _elm_lang$core$Native_Basics.floatDiv;
var _elm_lang$core$Basics_ops = _elm_lang$core$Basics_ops || {};
_elm_lang$core$Basics_ops['*'] = _elm_lang$core$Native_Basics.mul;
var _elm_lang$core$Basics_ops = _elm_lang$core$Basics_ops || {};
_elm_lang$core$Basics_ops['-'] = _elm_lang$core$Native_Basics.sub;
var _elm_lang$core$Basics_ops = _elm_lang$core$Basics_ops || {};
_elm_lang$core$Basics_ops['+'] = _elm_lang$core$Native_Basics.add;
var _elm_lang$core$Basics$toPolar = _elm_lang$core$Native_Basics.toPolar;
var _elm_lang$core$Basics$fromPolar = _elm_lang$core$Native_Basics.fromPolar;
var _elm_lang$core$Basics$turns = _elm_lang$core$Native_Basics.turns;
var _elm_lang$core$Basics$degrees = _elm_lang$core$Native_Basics.degrees;
var _elm_lang$core$Basics$radians = function (t) {
	return t;
};
var _elm_lang$core$Basics$GT = {ctor: 'GT'};
var _elm_lang$core$Basics$EQ = {ctor: 'EQ'};
var _elm_lang$core$Basics$LT = {ctor: 'LT'};
var _elm_lang$core$Basics$JustOneMore = function (a) {
	return {ctor: 'JustOneMore', _0: a};
};

//import Native.Utils //

var _elm_lang$core$Native_Debug = function() {

function log(tag, value)
{
	var msg = tag + ': ' + _elm_lang$core$Native_Utils.toString(value);
	var process = process || {};
	if (process.stdout)
	{
		process.stdout.write(msg);
	}
	else
	{
		console.log(msg);
	}
	return value;
}

function crash(message)
{
	throw new Error(message);
}

return {
	crash: crash,
	log: F2(log)
};

}();
var _elm_lang$core$Debug$crash = _elm_lang$core$Native_Debug.crash;
var _elm_lang$core$Debug$log = _elm_lang$core$Native_Debug.log;

var _elm_lang$core$Maybe$withDefault = F2(
	function ($default, maybe) {
		var _p0 = maybe;
		if (_p0.ctor === 'Just') {
			return _p0._0;
		} else {
			return $default;
		}
	});
var _elm_lang$core$Maybe$Nothing = {ctor: 'Nothing'};
var _elm_lang$core$Maybe$andThen = F2(
	function (callback, maybeValue) {
		var _p1 = maybeValue;
		if (_p1.ctor === 'Just') {
			return callback(_p1._0);
		} else {
			return _elm_lang$core$Maybe$Nothing;
		}
	});
var _elm_lang$core$Maybe$Just = function (a) {
	return {ctor: 'Just', _0: a};
};
var _elm_lang$core$Maybe$map = F2(
	function (f, maybe) {
		var _p2 = maybe;
		if (_p2.ctor === 'Just') {
			return _elm_lang$core$Maybe$Just(
				f(_p2._0));
		} else {
			return _elm_lang$core$Maybe$Nothing;
		}
	});
var _elm_lang$core$Maybe$map2 = F3(
	function (func, ma, mb) {
		var _p3 = {ctor: '_Tuple2', _0: ma, _1: mb};
		if (((_p3.ctor === '_Tuple2') && (_p3._0.ctor === 'Just')) && (_p3._1.ctor === 'Just')) {
			return _elm_lang$core$Maybe$Just(
				A2(func, _p3._0._0, _p3._1._0));
		} else {
			return _elm_lang$core$Maybe$Nothing;
		}
	});
var _elm_lang$core$Maybe$map3 = F4(
	function (func, ma, mb, mc) {
		var _p4 = {ctor: '_Tuple3', _0: ma, _1: mb, _2: mc};
		if ((((_p4.ctor === '_Tuple3') && (_p4._0.ctor === 'Just')) && (_p4._1.ctor === 'Just')) && (_p4._2.ctor === 'Just')) {
			return _elm_lang$core$Maybe$Just(
				A3(func, _p4._0._0, _p4._1._0, _p4._2._0));
		} else {
			return _elm_lang$core$Maybe$Nothing;
		}
	});
var _elm_lang$core$Maybe$map4 = F5(
	function (func, ma, mb, mc, md) {
		var _p5 = {ctor: '_Tuple4', _0: ma, _1: mb, _2: mc, _3: md};
		if (((((_p5.ctor === '_Tuple4') && (_p5._0.ctor === 'Just')) && (_p5._1.ctor === 'Just')) && (_p5._2.ctor === 'Just')) && (_p5._3.ctor === 'Just')) {
			return _elm_lang$core$Maybe$Just(
				A4(func, _p5._0._0, _p5._1._0, _p5._2._0, _p5._3._0));
		} else {
			return _elm_lang$core$Maybe$Nothing;
		}
	});
var _elm_lang$core$Maybe$map5 = F6(
	function (func, ma, mb, mc, md, me) {
		var _p6 = {ctor: '_Tuple5', _0: ma, _1: mb, _2: mc, _3: md, _4: me};
		if ((((((_p6.ctor === '_Tuple5') && (_p6._0.ctor === 'Just')) && (_p6._1.ctor === 'Just')) && (_p6._2.ctor === 'Just')) && (_p6._3.ctor === 'Just')) && (_p6._4.ctor === 'Just')) {
			return _elm_lang$core$Maybe$Just(
				A5(func, _p6._0._0, _p6._1._0, _p6._2._0, _p6._3._0, _p6._4._0));
		} else {
			return _elm_lang$core$Maybe$Nothing;
		}
	});

//import Native.Utils //

var _elm_lang$core$Native_List = function() {

var Nil = { ctor: '[]' };

function Cons(hd, tl)
{
	return { ctor: '::', _0: hd, _1: tl };
}

function fromArray(arr)
{
	var out = Nil;
	for (var i = arr.length; i--; )
	{
		out = Cons(arr[i], out);
	}
	return out;
}

function toArray(xs)
{
	var out = [];
	while (xs.ctor !== '[]')
	{
		out.push(xs._0);
		xs = xs._1;
	}
	return out;
}

function foldr(f, b, xs)
{
	var arr = toArray(xs);
	var acc = b;
	for (var i = arr.length; i--; )
	{
		acc = A2(f, arr[i], acc);
	}
	return acc;
}

function map2(f, xs, ys)
{
	var arr = [];
	while (xs.ctor !== '[]' && ys.ctor !== '[]')
	{
		arr.push(A2(f, xs._0, ys._0));
		xs = xs._1;
		ys = ys._1;
	}
	return fromArray(arr);
}

function map3(f, xs, ys, zs)
{
	var arr = [];
	while (xs.ctor !== '[]' && ys.ctor !== '[]' && zs.ctor !== '[]')
	{
		arr.push(A3(f, xs._0, ys._0, zs._0));
		xs = xs._1;
		ys = ys._1;
		zs = zs._1;
	}
	return fromArray(arr);
}

function map4(f, ws, xs, ys, zs)
{
	var arr = [];
	while (   ws.ctor !== '[]'
		   && xs.ctor !== '[]'
		   && ys.ctor !== '[]'
		   && zs.ctor !== '[]')
	{
		arr.push(A4(f, ws._0, xs._0, ys._0, zs._0));
		ws = ws._1;
		xs = xs._1;
		ys = ys._1;
		zs = zs._1;
	}
	return fromArray(arr);
}

function map5(f, vs, ws, xs, ys, zs)
{
	var arr = [];
	while (   vs.ctor !== '[]'
		   && ws.ctor !== '[]'
		   && xs.ctor !== '[]'
		   && ys.ctor !== '[]'
		   && zs.ctor !== '[]')
	{
		arr.push(A5(f, vs._0, ws._0, xs._0, ys._0, zs._0));
		vs = vs._1;
		ws = ws._1;
		xs = xs._1;
		ys = ys._1;
		zs = zs._1;
	}
	return fromArray(arr);
}

function sortBy(f, xs)
{
	return fromArray(toArray(xs).sort(function(a, b) {
		return _elm_lang$core$Native_Utils.cmp(f(a), f(b));
	}));
}

function sortWith(f, xs)
{
	return fromArray(toArray(xs).sort(function(a, b) {
		var ord = f(a)(b).ctor;
		return ord === 'EQ' ? 0 : ord === 'LT' ? -1 : 1;
	}));
}

return {
	Nil: Nil,
	Cons: Cons,
	cons: F2(Cons),
	toArray: toArray,
	fromArray: fromArray,

	foldr: F3(foldr),

	map2: F3(map2),
	map3: F4(map3),
	map4: F5(map4),
	map5: F6(map5),
	sortBy: F2(sortBy),
	sortWith: F2(sortWith)
};

}();
var _elm_lang$core$List$sortWith = _elm_lang$core$Native_List.sortWith;
var _elm_lang$core$List$sortBy = _elm_lang$core$Native_List.sortBy;
var _elm_lang$core$List$sort = function (xs) {
	return A2(_elm_lang$core$List$sortBy, _elm_lang$core$Basics$identity, xs);
};
var _elm_lang$core$List$singleton = function (value) {
	return {
		ctor: '::',
		_0: value,
		_1: {ctor: '[]'}
	};
};
var _elm_lang$core$List$drop = F2(
	function (n, list) {
		drop:
		while (true) {
			if (_elm_lang$core$Native_Utils.cmp(n, 0) < 1) {
				return list;
			} else {
				var _p0 = list;
				if (_p0.ctor === '[]') {
					return list;
				} else {
					var _v1 = n - 1,
						_v2 = _p0._1;
					n = _v1;
					list = _v2;
					continue drop;
				}
			}
		}
	});
var _elm_lang$core$List$map5 = _elm_lang$core$Native_List.map5;
var _elm_lang$core$List$map4 = _elm_lang$core$Native_List.map4;
var _elm_lang$core$List$map3 = _elm_lang$core$Native_List.map3;
var _elm_lang$core$List$map2 = _elm_lang$core$Native_List.map2;
var _elm_lang$core$List$any = F2(
	function (isOkay, list) {
		any:
		while (true) {
			var _p1 = list;
			if (_p1.ctor === '[]') {
				return false;
			} else {
				if (isOkay(_p1._0)) {
					return true;
				} else {
					var _v4 = isOkay,
						_v5 = _p1._1;
					isOkay = _v4;
					list = _v5;
					continue any;
				}
			}
		}
	});
var _elm_lang$core$List$all = F2(
	function (isOkay, list) {
		return !A2(
			_elm_lang$core$List$any,
			function (_p2) {
				return !isOkay(_p2);
			},
			list);
	});
var _elm_lang$core$List$foldr = _elm_lang$core$Native_List.foldr;
var _elm_lang$core$List$foldl = F3(
	function (func, acc, list) {
		foldl:
		while (true) {
			var _p3 = list;
			if (_p3.ctor === '[]') {
				return acc;
			} else {
				var _v7 = func,
					_v8 = A2(func, _p3._0, acc),
					_v9 = _p3._1;
				func = _v7;
				acc = _v8;
				list = _v9;
				continue foldl;
			}
		}
	});
var _elm_lang$core$List$length = function (xs) {
	return A3(
		_elm_lang$core$List$foldl,
		F2(
			function (_p4, i) {
				return i + 1;
			}),
		0,
		xs);
};
var _elm_lang$core$List$sum = function (numbers) {
	return A3(
		_elm_lang$core$List$foldl,
		F2(
			function (x, y) {
				return x + y;
			}),
		0,
		numbers);
};
var _elm_lang$core$List$product = function (numbers) {
	return A3(
		_elm_lang$core$List$foldl,
		F2(
			function (x, y) {
				return x * y;
			}),
		1,
		numbers);
};
var _elm_lang$core$List$maximum = function (list) {
	var _p5 = list;
	if (_p5.ctor === '::') {
		return _elm_lang$core$Maybe$Just(
			A3(_elm_lang$core$List$foldl, _elm_lang$core$Basics$max, _p5._0, _p5._1));
	} else {
		return _elm_lang$core$Maybe$Nothing;
	}
};
var _elm_lang$core$List$minimum = function (list) {
	var _p6 = list;
	if (_p6.ctor === '::') {
		return _elm_lang$core$Maybe$Just(
			A3(_elm_lang$core$List$foldl, _elm_lang$core$Basics$min, _p6._0, _p6._1));
	} else {
		return _elm_lang$core$Maybe$Nothing;
	}
};
var _elm_lang$core$List$member = F2(
	function (x, xs) {
		return A2(
			_elm_lang$core$List$any,
			function (a) {
				return _elm_lang$core$Native_Utils.eq(a, x);
			},
			xs);
	});
var _elm_lang$core$List$isEmpty = function (xs) {
	var _p7 = xs;
	if (_p7.ctor === '[]') {
		return true;
	} else {
		return false;
	}
};
var _elm_lang$core$List$tail = function (list) {
	var _p8 = list;
	if (_p8.ctor === '::') {
		return _elm_lang$core$Maybe$Just(_p8._1);
	} else {
		return _elm_lang$core$Maybe$Nothing;
	}
};
var _elm_lang$core$List$head = function (list) {
	var _p9 = list;
	if (_p9.ctor === '::') {
		return _elm_lang$core$Maybe$Just(_p9._0);
	} else {
		return _elm_lang$core$Maybe$Nothing;
	}
};
var _elm_lang$core$List_ops = _elm_lang$core$List_ops || {};
_elm_lang$core$List_ops['::'] = _elm_lang$core$Native_List.cons;
var _elm_lang$core$List$map = F2(
	function (f, xs) {
		return A3(
			_elm_lang$core$List$foldr,
			F2(
				function (x, acc) {
					return {
						ctor: '::',
						_0: f(x),
						_1: acc
					};
				}),
			{ctor: '[]'},
			xs);
	});
var _elm_lang$core$List$filter = F2(
	function (pred, xs) {
		var conditionalCons = F2(
			function (front, back) {
				return pred(front) ? {ctor: '::', _0: front, _1: back} : back;
			});
		return A3(
			_elm_lang$core$List$foldr,
			conditionalCons,
			{ctor: '[]'},
			xs);
	});
var _elm_lang$core$List$maybeCons = F3(
	function (f, mx, xs) {
		var _p10 = f(mx);
		if (_p10.ctor === 'Just') {
			return {ctor: '::', _0: _p10._0, _1: xs};
		} else {
			return xs;
		}
	});
var _elm_lang$core$List$filterMap = F2(
	function (f, xs) {
		return A3(
			_elm_lang$core$List$foldr,
			_elm_lang$core$List$maybeCons(f),
			{ctor: '[]'},
			xs);
	});
var _elm_lang$core$List$reverse = function (list) {
	return A3(
		_elm_lang$core$List$foldl,
		F2(
			function (x, y) {
				return {ctor: '::', _0: x, _1: y};
			}),
		{ctor: '[]'},
		list);
};
var _elm_lang$core$List$scanl = F3(
	function (f, b, xs) {
		var scan1 = F2(
			function (x, accAcc) {
				var _p11 = accAcc;
				if (_p11.ctor === '::') {
					return {
						ctor: '::',
						_0: A2(f, x, _p11._0),
						_1: accAcc
					};
				} else {
					return {ctor: '[]'};
				}
			});
		return _elm_lang$core$List$reverse(
			A3(
				_elm_lang$core$List$foldl,
				scan1,
				{
					ctor: '::',
					_0: b,
					_1: {ctor: '[]'}
				},
				xs));
	});
var _elm_lang$core$List$append = F2(
	function (xs, ys) {
		var _p12 = ys;
		if (_p12.ctor === '[]') {
			return xs;
		} else {
			return A3(
				_elm_lang$core$List$foldr,
				F2(
					function (x, y) {
						return {ctor: '::', _0: x, _1: y};
					}),
				ys,
				xs);
		}
	});
var _elm_lang$core$List$concat = function (lists) {
	return A3(
		_elm_lang$core$List$foldr,
		_elm_lang$core$List$append,
		{ctor: '[]'},
		lists);
};
var _elm_lang$core$List$concatMap = F2(
	function (f, list) {
		return _elm_lang$core$List$concat(
			A2(_elm_lang$core$List$map, f, list));
	});
var _elm_lang$core$List$partition = F2(
	function (pred, list) {
		var step = F2(
			function (x, _p13) {
				var _p14 = _p13;
				var _p16 = _p14._0;
				var _p15 = _p14._1;
				return pred(x) ? {
					ctor: '_Tuple2',
					_0: {ctor: '::', _0: x, _1: _p16},
					_1: _p15
				} : {
					ctor: '_Tuple2',
					_0: _p16,
					_1: {ctor: '::', _0: x, _1: _p15}
				};
			});
		return A3(
			_elm_lang$core$List$foldr,
			step,
			{
				ctor: '_Tuple2',
				_0: {ctor: '[]'},
				_1: {ctor: '[]'}
			},
			list);
	});
var _elm_lang$core$List$unzip = function (pairs) {
	var step = F2(
		function (_p18, _p17) {
			var _p19 = _p18;
			var _p20 = _p17;
			return {
				ctor: '_Tuple2',
				_0: {ctor: '::', _0: _p19._0, _1: _p20._0},
				_1: {ctor: '::', _0: _p19._1, _1: _p20._1}
			};
		});
	return A3(
		_elm_lang$core$List$foldr,
		step,
		{
			ctor: '_Tuple2',
			_0: {ctor: '[]'},
			_1: {ctor: '[]'}
		},
		pairs);
};
var _elm_lang$core$List$intersperse = F2(
	function (sep, xs) {
		var _p21 = xs;
		if (_p21.ctor === '[]') {
			return {ctor: '[]'};
		} else {
			var step = F2(
				function (x, rest) {
					return {
						ctor: '::',
						_0: sep,
						_1: {ctor: '::', _0: x, _1: rest}
					};
				});
			var spersed = A3(
				_elm_lang$core$List$foldr,
				step,
				{ctor: '[]'},
				_p21._1);
			return {ctor: '::', _0: _p21._0, _1: spersed};
		}
	});
var _elm_lang$core$List$takeReverse = F3(
	function (n, list, taken) {
		takeReverse:
		while (true) {
			if (_elm_lang$core$Native_Utils.cmp(n, 0) < 1) {
				return taken;
			} else {
				var _p22 = list;
				if (_p22.ctor === '[]') {
					return taken;
				} else {
					var _v23 = n - 1,
						_v24 = _p22._1,
						_v25 = {ctor: '::', _0: _p22._0, _1: taken};
					n = _v23;
					list = _v24;
					taken = _v25;
					continue takeReverse;
				}
			}
		}
	});
var _elm_lang$core$List$takeTailRec = F2(
	function (n, list) {
		return _elm_lang$core$List$reverse(
			A3(
				_elm_lang$core$List$takeReverse,
				n,
				list,
				{ctor: '[]'}));
	});
var _elm_lang$core$List$takeFast = F3(
	function (ctr, n, list) {
		if (_elm_lang$core$Native_Utils.cmp(n, 0) < 1) {
			return {ctor: '[]'};
		} else {
			var _p23 = {ctor: '_Tuple2', _0: n, _1: list};
			_v26_5:
			do {
				_v26_1:
				do {
					if (_p23.ctor === '_Tuple2') {
						if (_p23._1.ctor === '[]') {
							return list;
						} else {
							if (_p23._1._1.ctor === '::') {
								switch (_p23._0) {
									case 1:
										break _v26_1;
									case 2:
										return {
											ctor: '::',
											_0: _p23._1._0,
											_1: {
												ctor: '::',
												_0: _p23._1._1._0,
												_1: {ctor: '[]'}
											}
										};
									case 3:
										if (_p23._1._1._1.ctor === '::') {
											return {
												ctor: '::',
												_0: _p23._1._0,
												_1: {
													ctor: '::',
													_0: _p23._1._1._0,
													_1: {
														ctor: '::',
														_0: _p23._1._1._1._0,
														_1: {ctor: '[]'}
													}
												}
											};
										} else {
											break _v26_5;
										}
									default:
										if ((_p23._1._1._1.ctor === '::') && (_p23._1._1._1._1.ctor === '::')) {
											var _p28 = _p23._1._1._1._0;
											var _p27 = _p23._1._1._0;
											var _p26 = _p23._1._0;
											var _p25 = _p23._1._1._1._1._0;
											var _p24 = _p23._1._1._1._1._1;
											return (_elm_lang$core$Native_Utils.cmp(ctr, 1000) > 0) ? {
												ctor: '::',
												_0: _p26,
												_1: {
													ctor: '::',
													_0: _p27,
													_1: {
														ctor: '::',
														_0: _p28,
														_1: {
															ctor: '::',
															_0: _p25,
															_1: A2(_elm_lang$core$List$takeTailRec, n - 4, _p24)
														}
													}
												}
											} : {
												ctor: '::',
												_0: _p26,
												_1: {
													ctor: '::',
													_0: _p27,
													_1: {
														ctor: '::',
														_0: _p28,
														_1: {
															ctor: '::',
															_0: _p25,
															_1: A3(_elm_lang$core$List$takeFast, ctr + 1, n - 4, _p24)
														}
													}
												}
											};
										} else {
											break _v26_5;
										}
								}
							} else {
								if (_p23._0 === 1) {
									break _v26_1;
								} else {
									break _v26_5;
								}
							}
						}
					} else {
						break _v26_5;
					}
				} while(false);
				return {
					ctor: '::',
					_0: _p23._1._0,
					_1: {ctor: '[]'}
				};
			} while(false);
			return list;
		}
	});
var _elm_lang$core$List$take = F2(
	function (n, list) {
		return A3(_elm_lang$core$List$takeFast, 0, n, list);
	});
var _elm_lang$core$List$repeatHelp = F3(
	function (result, n, value) {
		repeatHelp:
		while (true) {
			if (_elm_lang$core$Native_Utils.cmp(n, 0) < 1) {
				return result;
			} else {
				var _v27 = {ctor: '::', _0: value, _1: result},
					_v28 = n - 1,
					_v29 = value;
				result = _v27;
				n = _v28;
				value = _v29;
				continue repeatHelp;
			}
		}
	});
var _elm_lang$core$List$repeat = F2(
	function (n, value) {
		return A3(
			_elm_lang$core$List$repeatHelp,
			{ctor: '[]'},
			n,
			value);
	});
var _elm_lang$core$List$rangeHelp = F3(
	function (lo, hi, list) {
		rangeHelp:
		while (true) {
			if (_elm_lang$core$Native_Utils.cmp(lo, hi) < 1) {
				var _v30 = lo,
					_v31 = hi - 1,
					_v32 = {ctor: '::', _0: hi, _1: list};
				lo = _v30;
				hi = _v31;
				list = _v32;
				continue rangeHelp;
			} else {
				return list;
			}
		}
	});
var _elm_lang$core$List$range = F2(
	function (lo, hi) {
		return A3(
			_elm_lang$core$List$rangeHelp,
			lo,
			hi,
			{ctor: '[]'});
	});
var _elm_lang$core$List$indexedMap = F2(
	function (f, xs) {
		return A3(
			_elm_lang$core$List$map2,
			f,
			A2(
				_elm_lang$core$List$range,
				0,
				_elm_lang$core$List$length(xs) - 1),
			xs);
	});

var _elm_lang$core$Result$toMaybe = function (result) {
	var _p0 = result;
	if (_p0.ctor === 'Ok') {
		return _elm_lang$core$Maybe$Just(_p0._0);
	} else {
		return _elm_lang$core$Maybe$Nothing;
	}
};
var _elm_lang$core$Result$withDefault = F2(
	function (def, result) {
		var _p1 = result;
		if (_p1.ctor === 'Ok') {
			return _p1._0;
		} else {
			return def;
		}
	});
var _elm_lang$core$Result$Err = function (a) {
	return {ctor: 'Err', _0: a};
};
var _elm_lang$core$Result$andThen = F2(
	function (callback, result) {
		var _p2 = result;
		if (_p2.ctor === 'Ok') {
			return callback(_p2._0);
		} else {
			return _elm_lang$core$Result$Err(_p2._0);
		}
	});
var _elm_lang$core$Result$Ok = function (a) {
	return {ctor: 'Ok', _0: a};
};
var _elm_lang$core$Result$map = F2(
	function (func, ra) {
		var _p3 = ra;
		if (_p3.ctor === 'Ok') {
			return _elm_lang$core$Result$Ok(
				func(_p3._0));
		} else {
			return _elm_lang$core$Result$Err(_p3._0);
		}
	});
var _elm_lang$core$Result$map2 = F3(
	function (func, ra, rb) {
		var _p4 = {ctor: '_Tuple2', _0: ra, _1: rb};
		if (_p4._0.ctor === 'Ok') {
			if (_p4._1.ctor === 'Ok') {
				return _elm_lang$core$Result$Ok(
					A2(func, _p4._0._0, _p4._1._0));
			} else {
				return _elm_lang$core$Result$Err(_p4._1._0);
			}
		} else {
			return _elm_lang$core$Result$Err(_p4._0._0);
		}
	});
var _elm_lang$core$Result$map3 = F4(
	function (func, ra, rb, rc) {
		var _p5 = {ctor: '_Tuple3', _0: ra, _1: rb, _2: rc};
		if (_p5._0.ctor === 'Ok') {
			if (_p5._1.ctor === 'Ok') {
				if (_p5._2.ctor === 'Ok') {
					return _elm_lang$core$Result$Ok(
						A3(func, _p5._0._0, _p5._1._0, _p5._2._0));
				} else {
					return _elm_lang$core$Result$Err(_p5._2._0);
				}
			} else {
				return _elm_lang$core$Result$Err(_p5._1._0);
			}
		} else {
			return _elm_lang$core$Result$Err(_p5._0._0);
		}
	});
var _elm_lang$core$Result$map4 = F5(
	function (func, ra, rb, rc, rd) {
		var _p6 = {ctor: '_Tuple4', _0: ra, _1: rb, _2: rc, _3: rd};
		if (_p6._0.ctor === 'Ok') {
			if (_p6._1.ctor === 'Ok') {
				if (_p6._2.ctor === 'Ok') {
					if (_p6._3.ctor === 'Ok') {
						return _elm_lang$core$Result$Ok(
							A4(func, _p6._0._0, _p6._1._0, _p6._2._0, _p6._3._0));
					} else {
						return _elm_lang$core$Result$Err(_p6._3._0);
					}
				} else {
					return _elm_lang$core$Result$Err(_p6._2._0);
				}
			} else {
				return _elm_lang$core$Result$Err(_p6._1._0);
			}
		} else {
			return _elm_lang$core$Result$Err(_p6._0._0);
		}
	});
var _elm_lang$core$Result$map5 = F6(
	function (func, ra, rb, rc, rd, re) {
		var _p7 = {ctor: '_Tuple5', _0: ra, _1: rb, _2: rc, _3: rd, _4: re};
		if (_p7._0.ctor === 'Ok') {
			if (_p7._1.ctor === 'Ok') {
				if (_p7._2.ctor === 'Ok') {
					if (_p7._3.ctor === 'Ok') {
						if (_p7._4.ctor === 'Ok') {
							return _elm_lang$core$Result$Ok(
								A5(func, _p7._0._0, _p7._1._0, _p7._2._0, _p7._3._0, _p7._4._0));
						} else {
							return _elm_lang$core$Result$Err(_p7._4._0);
						}
					} else {
						return _elm_lang$core$Result$Err(_p7._3._0);
					}
				} else {
					return _elm_lang$core$Result$Err(_p7._2._0);
				}
			} else {
				return _elm_lang$core$Result$Err(_p7._1._0);
			}
		} else {
			return _elm_lang$core$Result$Err(_p7._0._0);
		}
	});
var _elm_lang$core$Result$mapError = F2(
	function (f, result) {
		var _p8 = result;
		if (_p8.ctor === 'Ok') {
			return _elm_lang$core$Result$Ok(_p8._0);
		} else {
			return _elm_lang$core$Result$Err(
				f(_p8._0));
		}
	});
var _elm_lang$core$Result$fromMaybe = F2(
	function (err, maybe) {
		var _p9 = maybe;
		if (_p9.ctor === 'Just') {
			return _elm_lang$core$Result$Ok(_p9._0);
		} else {
			return _elm_lang$core$Result$Err(err);
		}
	});

//import Maybe, Native.List, Native.Utils, Result //

var _elm_lang$core$Native_String = function() {

function isEmpty(str)
{
	return str.length === 0;
}
function cons(chr, str)
{
	return chr + str;
}
function uncons(str)
{
	var hd = str[0];
	if (hd)
	{
		return _elm_lang$core$Maybe$Just(_elm_lang$core$Native_Utils.Tuple2(_elm_lang$core$Native_Utils.chr(hd), str.slice(1)));
	}
	return _elm_lang$core$Maybe$Nothing;
}
function append(a, b)
{
	return a + b;
}
function concat(strs)
{
	return _elm_lang$core$Native_List.toArray(strs).join('');
}
function length(str)
{
	return str.length;
}
function map(f, str)
{
	var out = str.split('');
	for (var i = out.length; i--; )
	{
		out[i] = f(_elm_lang$core$Native_Utils.chr(out[i]));
	}
	return out.join('');
}
function filter(pred, str)
{
	return str.split('').map(_elm_lang$core$Native_Utils.chr).filter(pred).join('');
}
function reverse(str)
{
	return str.split('').reverse().join('');
}
function foldl(f, b, str)
{
	var len = str.length;
	for (var i = 0; i < len; ++i)
	{
		b = A2(f, _elm_lang$core$Native_Utils.chr(str[i]), b);
	}
	return b;
}
function foldr(f, b, str)
{
	for (var i = str.length; i--; )
	{
		b = A2(f, _elm_lang$core$Native_Utils.chr(str[i]), b);
	}
	return b;
}
function split(sep, str)
{
	return _elm_lang$core$Native_List.fromArray(str.split(sep));
}
function join(sep, strs)
{
	return _elm_lang$core$Native_List.toArray(strs).join(sep);
}
function repeat(n, str)
{
	var result = '';
	while (n > 0)
	{
		if (n & 1)
		{
			result += str;
		}
		n >>= 1, str += str;
	}
	return result;
}
function slice(start, end, str)
{
	return str.slice(start, end);
}
function left(n, str)
{
	return n < 1 ? '' : str.slice(0, n);
}
function right(n, str)
{
	return n < 1 ? '' : str.slice(-n);
}
function dropLeft(n, str)
{
	return n < 1 ? str : str.slice(n);
}
function dropRight(n, str)
{
	return n < 1 ? str : str.slice(0, -n);
}
function pad(n, chr, str)
{
	var half = (n - str.length) / 2;
	return repeat(Math.ceil(half), chr) + str + repeat(half | 0, chr);
}
function padRight(n, chr, str)
{
	return str + repeat(n - str.length, chr);
}
function padLeft(n, chr, str)
{
	return repeat(n - str.length, chr) + str;
}

function trim(str)
{
	return str.trim();
}
function trimLeft(str)
{
	return str.replace(/^\s+/, '');
}
function trimRight(str)
{
	return str.replace(/\s+$/, '');
}

function words(str)
{
	return _elm_lang$core$Native_List.fromArray(str.trim().split(/\s+/g));
}
function lines(str)
{
	return _elm_lang$core$Native_List.fromArray(str.split(/\r\n|\r|\n/g));
}

function toUpper(str)
{
	return str.toUpperCase();
}
function toLower(str)
{
	return str.toLowerCase();
}

function any(pred, str)
{
	for (var i = str.length; i--; )
	{
		if (pred(_elm_lang$core$Native_Utils.chr(str[i])))
		{
			return true;
		}
	}
	return false;
}
function all(pred, str)
{
	for (var i = str.length; i--; )
	{
		if (!pred(_elm_lang$core$Native_Utils.chr(str[i])))
		{
			return false;
		}
	}
	return true;
}

function contains(sub, str)
{
	return str.indexOf(sub) > -1;
}
function startsWith(sub, str)
{
	return str.indexOf(sub) === 0;
}
function endsWith(sub, str)
{
	return str.length >= sub.length &&
		str.lastIndexOf(sub) === str.length - sub.length;
}
function indexes(sub, str)
{
	var subLen = sub.length;

	if (subLen < 1)
	{
		return _elm_lang$core$Native_List.Nil;
	}

	var i = 0;
	var is = [];

	while ((i = str.indexOf(sub, i)) > -1)
	{
		is.push(i);
		i = i + subLen;
	}

	return _elm_lang$core$Native_List.fromArray(is);
}


function toInt(s)
{
	var len = s.length;

	// if empty
	if (len === 0)
	{
		return intErr(s);
	}

	// if hex
	var c = s[0];
	if (c === '0' && s[1] === 'x')
	{
		for (var i = 2; i < len; ++i)
		{
			var c = s[i];
			if (('0' <= c && c <= '9') || ('A' <= c && c <= 'F') || ('a' <= c && c <= 'f'))
			{
				continue;
			}
			return intErr(s);
		}
		return _elm_lang$core$Result$Ok(parseInt(s, 16));
	}

	// is decimal
	if (c > '9' || (c < '0' && c !== '-' && c !== '+'))
	{
		return intErr(s);
	}
	for (var i = 1; i < len; ++i)
	{
		var c = s[i];
		if (c < '0' || '9' < c)
		{
			return intErr(s);
		}
	}

	return _elm_lang$core$Result$Ok(parseInt(s, 10));
}

function intErr(s)
{
	return _elm_lang$core$Result$Err("could not convert string '" + s + "' to an Int");
}


function toFloat(s)
{
	// check if it is a hex, octal, or binary number
	if (s.length === 0 || /[\sxbo]/.test(s))
	{
		return floatErr(s);
	}
	var n = +s;
	// faster isNaN check
	return n === n ? _elm_lang$core$Result$Ok(n) : floatErr(s);
}

function floatErr(s)
{
	return _elm_lang$core$Result$Err("could not convert string '" + s + "' to a Float");
}


function toList(str)
{
	return _elm_lang$core$Native_List.fromArray(str.split('').map(_elm_lang$core$Native_Utils.chr));
}
function fromList(chars)
{
	return _elm_lang$core$Native_List.toArray(chars).join('');
}

return {
	isEmpty: isEmpty,
	cons: F2(cons),
	uncons: uncons,
	append: F2(append),
	concat: concat,
	length: length,
	map: F2(map),
	filter: F2(filter),
	reverse: reverse,
	foldl: F3(foldl),
	foldr: F3(foldr),

	split: F2(split),
	join: F2(join),
	repeat: F2(repeat),

	slice: F3(slice),
	left: F2(left),
	right: F2(right),
	dropLeft: F2(dropLeft),
	dropRight: F2(dropRight),

	pad: F3(pad),
	padLeft: F3(padLeft),
	padRight: F3(padRight),

	trim: trim,
	trimLeft: trimLeft,
	trimRight: trimRight,

	words: words,
	lines: lines,

	toUpper: toUpper,
	toLower: toLower,

	any: F2(any),
	all: F2(all),

	contains: F2(contains),
	startsWith: F2(startsWith),
	endsWith: F2(endsWith),
	indexes: F2(indexes),

	toInt: toInt,
	toFloat: toFloat,
	toList: toList,
	fromList: fromList
};

}();

//import Native.Utils //

var _elm_lang$core$Native_Char = function() {

return {
	fromCode: function(c) { return _elm_lang$core$Native_Utils.chr(String.fromCharCode(c)); },
	toCode: function(c) { return c.charCodeAt(0); },
	toUpper: function(c) { return _elm_lang$core$Native_Utils.chr(c.toUpperCase()); },
	toLower: function(c) { return _elm_lang$core$Native_Utils.chr(c.toLowerCase()); },
	toLocaleUpper: function(c) { return _elm_lang$core$Native_Utils.chr(c.toLocaleUpperCase()); },
	toLocaleLower: function(c) { return _elm_lang$core$Native_Utils.chr(c.toLocaleLowerCase()); }
};

}();
var _elm_lang$core$Char$fromCode = _elm_lang$core$Native_Char.fromCode;
var _elm_lang$core$Char$toCode = _elm_lang$core$Native_Char.toCode;
var _elm_lang$core$Char$toLocaleLower = _elm_lang$core$Native_Char.toLocaleLower;
var _elm_lang$core$Char$toLocaleUpper = _elm_lang$core$Native_Char.toLocaleUpper;
var _elm_lang$core$Char$toLower = _elm_lang$core$Native_Char.toLower;
var _elm_lang$core$Char$toUpper = _elm_lang$core$Native_Char.toUpper;
var _elm_lang$core$Char$isBetween = F3(
	function (low, high, $char) {
		var code = _elm_lang$core$Char$toCode($char);
		return (_elm_lang$core$Native_Utils.cmp(
			code,
			_elm_lang$core$Char$toCode(low)) > -1) && (_elm_lang$core$Native_Utils.cmp(
			code,
			_elm_lang$core$Char$toCode(high)) < 1);
	});
var _elm_lang$core$Char$isUpper = A2(
	_elm_lang$core$Char$isBetween,
	_elm_lang$core$Native_Utils.chr('A'),
	_elm_lang$core$Native_Utils.chr('Z'));
var _elm_lang$core$Char$isLower = A2(
	_elm_lang$core$Char$isBetween,
	_elm_lang$core$Native_Utils.chr('a'),
	_elm_lang$core$Native_Utils.chr('z'));
var _elm_lang$core$Char$isDigit = A2(
	_elm_lang$core$Char$isBetween,
	_elm_lang$core$Native_Utils.chr('0'),
	_elm_lang$core$Native_Utils.chr('9'));
var _elm_lang$core$Char$isOctDigit = A2(
	_elm_lang$core$Char$isBetween,
	_elm_lang$core$Native_Utils.chr('0'),
	_elm_lang$core$Native_Utils.chr('7'));
var _elm_lang$core$Char$isHexDigit = function ($char) {
	return _elm_lang$core$Char$isDigit($char) || (A3(
		_elm_lang$core$Char$isBetween,
		_elm_lang$core$Native_Utils.chr('a'),
		_elm_lang$core$Native_Utils.chr('f'),
		$char) || A3(
		_elm_lang$core$Char$isBetween,
		_elm_lang$core$Native_Utils.chr('A'),
		_elm_lang$core$Native_Utils.chr('F'),
		$char));
};

var _elm_lang$core$String$fromList = _elm_lang$core$Native_String.fromList;
var _elm_lang$core$String$toList = _elm_lang$core$Native_String.toList;
var _elm_lang$core$String$toFloat = _elm_lang$core$Native_String.toFloat;
var _elm_lang$core$String$toInt = _elm_lang$core$Native_String.toInt;
var _elm_lang$core$String$indices = _elm_lang$core$Native_String.indexes;
var _elm_lang$core$String$indexes = _elm_lang$core$Native_String.indexes;
var _elm_lang$core$String$endsWith = _elm_lang$core$Native_String.endsWith;
var _elm_lang$core$String$startsWith = _elm_lang$core$Native_String.startsWith;
var _elm_lang$core$String$contains = _elm_lang$core$Native_String.contains;
var _elm_lang$core$String$all = _elm_lang$core$Native_String.all;
var _elm_lang$core$String$any = _elm_lang$core$Native_String.any;
var _elm_lang$core$String$toLower = _elm_lang$core$Native_String.toLower;
var _elm_lang$core$String$toUpper = _elm_lang$core$Native_String.toUpper;
var _elm_lang$core$String$lines = _elm_lang$core$Native_String.lines;
var _elm_lang$core$String$words = _elm_lang$core$Native_String.words;
var _elm_lang$core$String$trimRight = _elm_lang$core$Native_String.trimRight;
var _elm_lang$core$String$trimLeft = _elm_lang$core$Native_String.trimLeft;
var _elm_lang$core$String$trim = _elm_lang$core$Native_String.trim;
var _elm_lang$core$String$padRight = _elm_lang$core$Native_String.padRight;
var _elm_lang$core$String$padLeft = _elm_lang$core$Native_String.padLeft;
var _elm_lang$core$String$pad = _elm_lang$core$Native_String.pad;
var _elm_lang$core$String$dropRight = _elm_lang$core$Native_String.dropRight;
var _elm_lang$core$String$dropLeft = _elm_lang$core$Native_String.dropLeft;
var _elm_lang$core$String$right = _elm_lang$core$Native_String.right;
var _elm_lang$core$String$left = _elm_lang$core$Native_String.left;
var _elm_lang$core$String$slice = _elm_lang$core$Native_String.slice;
var _elm_lang$core$String$repeat = _elm_lang$core$Native_String.repeat;
var _elm_lang$core$String$join = _elm_lang$core$Native_String.join;
var _elm_lang$core$String$split = _elm_lang$core$Native_String.split;
var _elm_lang$core$String$foldr = _elm_lang$core$Native_String.foldr;
var _elm_lang$core$String$foldl = _elm_lang$core$Native_String.foldl;
var _elm_lang$core$String$reverse = _elm_lang$core$Native_String.reverse;
var _elm_lang$core$String$filter = _elm_lang$core$Native_String.filter;
var _elm_lang$core$String$map = _elm_lang$core$Native_String.map;
var _elm_lang$core$String$length = _elm_lang$core$Native_String.length;
var _elm_lang$core$String$concat = _elm_lang$core$Native_String.concat;
var _elm_lang$core$String$append = _elm_lang$core$Native_String.append;
var _elm_lang$core$String$uncons = _elm_lang$core$Native_String.uncons;
var _elm_lang$core$String$cons = _elm_lang$core$Native_String.cons;
var _elm_lang$core$String$fromChar = function ($char) {
	return A2(_elm_lang$core$String$cons, $char, '');
};
var _elm_lang$core$String$isEmpty = _elm_lang$core$Native_String.isEmpty;

var _elm_lang$core$Tuple$mapSecond = F2(
	function (func, _p0) {
		var _p1 = _p0;
		return {
			ctor: '_Tuple2',
			_0: _p1._0,
			_1: func(_p1._1)
		};
	});
var _elm_lang$core$Tuple$mapFirst = F2(
	function (func, _p2) {
		var _p3 = _p2;
		return {
			ctor: '_Tuple2',
			_0: func(_p3._0),
			_1: _p3._1
		};
	});
var _elm_lang$core$Tuple$second = function (_p4) {
	var _p5 = _p4;
	return _p5._1;
};
var _elm_lang$core$Tuple$first = function (_p6) {
	var _p7 = _p6;
	return _p7._0;
};

//import //

var _elm_lang$core$Native_Platform = function() {


// PROGRAMS

function program(impl)
{
	return function(flagDecoder)
	{
		return function(object, moduleName)
		{
			object['worker'] = function worker(flags)
			{
				if (typeof flags !== 'undefined')
				{
					throw new Error(
						'The `' + moduleName + '` module does not need flags.\n'
						+ 'Call ' + moduleName + '.worker() with no arguments and you should be all set!'
					);
				}

				return initialize(
					impl.init,
					impl.update,
					impl.subscriptions,
					renderer
				);
			};
		};
	};
}

function programWithFlags(impl)
{
	return function(flagDecoder)
	{
		return function(object, moduleName)
		{
			object['worker'] = function worker(flags)
			{
				if (typeof flagDecoder === 'undefined')
				{
					throw new Error(
						'Are you trying to sneak a Never value into Elm? Trickster!\n'
						+ 'It looks like ' + moduleName + '.main is defined with `programWithFlags` but has type `Program Never`.\n'
						+ 'Use `program` instead if you do not want flags.'
					);
				}

				var result = A2(_elm_lang$core$Native_Json.run, flagDecoder, flags);
				if (result.ctor === 'Err')
				{
					throw new Error(
						moduleName + '.worker(...) was called with an unexpected argument.\n'
						+ 'I tried to convert it to an Elm value, but ran into this problem:\n\n'
						+ result._0
					);
				}

				return initialize(
					impl.init(result._0),
					impl.update,
					impl.subscriptions,
					renderer
				);
			};
		};
	};
}

function renderer(enqueue, _)
{
	return function(_) {};
}


// HTML TO PROGRAM

function htmlToProgram(vnode)
{
	var emptyBag = batch(_elm_lang$core$Native_List.Nil);
	var noChange = _elm_lang$core$Native_Utils.Tuple2(
		_elm_lang$core$Native_Utils.Tuple0,
		emptyBag
	);

	return _elm_lang$virtual_dom$VirtualDom$program({
		init: noChange,
		view: function(model) { return main; },
		update: F2(function(msg, model) { return noChange; }),
		subscriptions: function (model) { return emptyBag; }
	});
}


// INITIALIZE A PROGRAM

function initialize(init, update, subscriptions, renderer)
{
	// ambient state
	var managers = {};
	var updateView;

	// init and update state in main process
	var initApp = _elm_lang$core$Native_Scheduler.nativeBinding(function(callback) {
		var model = init._0;
		updateView = renderer(enqueue, model);
		var cmds = init._1;
		var subs = subscriptions(model);
		dispatchEffects(managers, cmds, subs);
		callback(_elm_lang$core$Native_Scheduler.succeed(model));
	});

	function onMessage(msg, model)
	{
		return _elm_lang$core$Native_Scheduler.nativeBinding(function(callback) {
			var results = A2(update, msg, model);
			model = results._0;
			updateView(model);
			var cmds = results._1;
			var subs = subscriptions(model);
			dispatchEffects(managers, cmds, subs);
			callback(_elm_lang$core$Native_Scheduler.succeed(model));
		});
	}

	var mainProcess = spawnLoop(initApp, onMessage);

	function enqueue(msg)
	{
		_elm_lang$core$Native_Scheduler.rawSend(mainProcess, msg);
	}

	var ports = setupEffects(managers, enqueue);

	return ports ? { ports: ports } : {};
}


// EFFECT MANAGERS

var effectManagers = {};

function setupEffects(managers, callback)
{
	var ports;

	// setup all necessary effect managers
	for (var key in effectManagers)
	{
		var manager = effectManagers[key];

		if (manager.isForeign)
		{
			ports = ports || {};
			ports[key] = manager.tag === 'cmd'
				? setupOutgoingPort(key)
				: setupIncomingPort(key, callback);
		}

		managers[key] = makeManager(manager, callback);
	}

	return ports;
}

function makeManager(info, callback)
{
	var router = {
		main: callback,
		self: undefined
	};

	var tag = info.tag;
	var onEffects = info.onEffects;
	var onSelfMsg = info.onSelfMsg;

	function onMessage(msg, state)
	{
		if (msg.ctor === 'self')
		{
			return A3(onSelfMsg, router, msg._0, state);
		}

		var fx = msg._0;
		switch (tag)
		{
			case 'cmd':
				return A3(onEffects, router, fx.cmds, state);

			case 'sub':
				return A3(onEffects, router, fx.subs, state);

			case 'fx':
				return A4(onEffects, router, fx.cmds, fx.subs, state);
		}
	}

	var process = spawnLoop(info.init, onMessage);
	router.self = process;
	return process;
}

function sendToApp(router, msg)
{
	return _elm_lang$core$Native_Scheduler.nativeBinding(function(callback)
	{
		router.main(msg);
		callback(_elm_lang$core$Native_Scheduler.succeed(_elm_lang$core$Native_Utils.Tuple0));
	});
}

function sendToSelf(router, msg)
{
	return A2(_elm_lang$core$Native_Scheduler.send, router.self, {
		ctor: 'self',
		_0: msg
	});
}


// HELPER for STATEFUL LOOPS

function spawnLoop(init, onMessage)
{
	var andThen = _elm_lang$core$Native_Scheduler.andThen;

	function loop(state)
	{
		var handleMsg = _elm_lang$core$Native_Scheduler.receive(function(msg) {
			return onMessage(msg, state);
		});
		return A2(andThen, loop, handleMsg);
	}

	var task = A2(andThen, loop, init);

	return _elm_lang$core$Native_Scheduler.rawSpawn(task);
}


// BAGS

function leaf(home)
{
	return function(value)
	{
		return {
			type: 'leaf',
			home: home,
			value: value
		};
	};
}

function batch(list)
{
	return {
		type: 'node',
		branches: list
	};
}

function map(tagger, bag)
{
	return {
		type: 'map',
		tagger: tagger,
		tree: bag
	}
}


// PIPE BAGS INTO EFFECT MANAGERS

function dispatchEffects(managers, cmdBag, subBag)
{
	var effectsDict = {};
	gatherEffects(true, cmdBag, effectsDict, null);
	gatherEffects(false, subBag, effectsDict, null);

	for (var home in managers)
	{
		var fx = home in effectsDict
			? effectsDict[home]
			: {
				cmds: _elm_lang$core$Native_List.Nil,
				subs: _elm_lang$core$Native_List.Nil
			};

		_elm_lang$core$Native_Scheduler.rawSend(managers[home], { ctor: 'fx', _0: fx });
	}
}

function gatherEffects(isCmd, bag, effectsDict, taggers)
{
	switch (bag.type)
	{
		case 'leaf':
			var home = bag.home;
			var effect = toEffect(isCmd, home, taggers, bag.value);
			effectsDict[home] = insert(isCmd, effect, effectsDict[home]);
			return;

		case 'node':
			var list = bag.branches;
			while (list.ctor !== '[]')
			{
				gatherEffects(isCmd, list._0, effectsDict, taggers);
				list = list._1;
			}
			return;

		case 'map':
			gatherEffects(isCmd, bag.tree, effectsDict, {
				tagger: bag.tagger,
				rest: taggers
			});
			return;
	}
}

function toEffect(isCmd, home, taggers, value)
{
	function applyTaggers(x)
	{
		var temp = taggers;
		while (temp)
		{
			x = temp.tagger(x);
			temp = temp.rest;
		}
		return x;
	}

	var map = isCmd
		? effectManagers[home].cmdMap
		: effectManagers[home].subMap;

	return A2(map, applyTaggers, value)
}

function insert(isCmd, newEffect, effects)
{
	effects = effects || {
		cmds: _elm_lang$core$Native_List.Nil,
		subs: _elm_lang$core$Native_List.Nil
	};
	if (isCmd)
	{
		effects.cmds = _elm_lang$core$Native_List.Cons(newEffect, effects.cmds);
		return effects;
	}
	effects.subs = _elm_lang$core$Native_List.Cons(newEffect, effects.subs);
	return effects;
}


// PORTS

function checkPortName(name)
{
	if (name in effectManagers)
	{
		throw new Error('There can only be one port named `' + name + '`, but your program has multiple.');
	}
}


// OUTGOING PORTS

function outgoingPort(name, converter)
{
	checkPortName(name);
	effectManagers[name] = {
		tag: 'cmd',
		cmdMap: outgoingPortMap,
		converter: converter,
		isForeign: true
	};
	return leaf(name);
}

var outgoingPortMap = F2(function cmdMap(tagger, value) {
	return value;
});

function setupOutgoingPort(name)
{
	var subs = [];
	var converter = effectManagers[name].converter;

	// CREATE MANAGER

	var init = _elm_lang$core$Native_Scheduler.succeed(null);

	function onEffects(router, cmdList, state)
	{
		while (cmdList.ctor !== '[]')
		{
			// grab a separate reference to subs in case unsubscribe is called
			var currentSubs = subs;
			var value = converter(cmdList._0);
			for (var i = 0; i < currentSubs.length; i++)
			{
				currentSubs[i](value);
			}
			cmdList = cmdList._1;
		}
		return init;
	}

	effectManagers[name].init = init;
	effectManagers[name].onEffects = F3(onEffects);

	// PUBLIC API

	function subscribe(callback)
	{
		subs.push(callback);
	}

	function unsubscribe(callback)
	{
		// copy subs into a new array in case unsubscribe is called within a
		// subscribed callback
		subs = subs.slice();
		var index = subs.indexOf(callback);
		if (index >= 0)
		{
			subs.splice(index, 1);
		}
	}

	return {
		subscribe: subscribe,
		unsubscribe: unsubscribe
	};
}


// INCOMING PORTS

function incomingPort(name, converter)
{
	checkPortName(name);
	effectManagers[name] = {
		tag: 'sub',
		subMap: incomingPortMap,
		converter: converter,
		isForeign: true
	};
	return leaf(name);
}

var incomingPortMap = F2(function subMap(tagger, finalTagger)
{
	return function(value)
	{
		return tagger(finalTagger(value));
	};
});

function setupIncomingPort(name, callback)
{
	var sentBeforeInit = [];
	var subs = _elm_lang$core$Native_List.Nil;
	var converter = effectManagers[name].converter;
	var currentOnEffects = preInitOnEffects;
	var currentSend = preInitSend;

	// CREATE MANAGER

	var init = _elm_lang$core$Native_Scheduler.succeed(null);

	function preInitOnEffects(router, subList, state)
	{
		var postInitResult = postInitOnEffects(router, subList, state);

		for(var i = 0; i < sentBeforeInit.length; i++)
		{
			postInitSend(sentBeforeInit[i]);
		}

		sentBeforeInit = null; // to release objects held in queue
		currentSend = postInitSend;
		currentOnEffects = postInitOnEffects;
		return postInitResult;
	}

	function postInitOnEffects(router, subList, state)
	{
		subs = subList;
		return init;
	}

	function onEffects(router, subList, state)
	{
		return currentOnEffects(router, subList, state);
	}

	effectManagers[name].init = init;
	effectManagers[name].onEffects = F3(onEffects);

	// PUBLIC API

	function preInitSend(value)
	{
		sentBeforeInit.push(value);
	}

	function postInitSend(value)
	{
		var temp = subs;
		while (temp.ctor !== '[]')
		{
			callback(temp._0(value));
			temp = temp._1;
		}
	}

	function send(incomingValue)
	{
		var result = A2(_elm_lang$core$Json_Decode$decodeValue, converter, incomingValue);
		if (result.ctor === 'Err')
		{
			throw new Error('Trying to send an unexpected type of value through port `' + name + '`:\n' + result._0);
		}

		currentSend(result._0);
	}

	return { send: send };
}

return {
	// routers
	sendToApp: F2(sendToApp),
	sendToSelf: F2(sendToSelf),

	// global setup
	effectManagers: effectManagers,
	outgoingPort: outgoingPort,
	incomingPort: incomingPort,

	htmlToProgram: htmlToProgram,
	program: program,
	programWithFlags: programWithFlags,
	initialize: initialize,

	// effect bags
	leaf: leaf,
	batch: batch,
	map: F2(map)
};

}();

//import Native.Utils //

var _elm_lang$core$Native_Scheduler = function() {

var MAX_STEPS = 10000;


// TASKS

function succeed(value)
{
	return {
		ctor: '_Task_succeed',
		value: value
	};
}

function fail(error)
{
	return {
		ctor: '_Task_fail',
		value: error
	};
}

function nativeBinding(callback)
{
	return {
		ctor: '_Task_nativeBinding',
		callback: callback,
		cancel: null
	};
}

function andThen(callback, task)
{
	return {
		ctor: '_Task_andThen',
		callback: callback,
		task: task
	};
}

function onError(callback, task)
{
	return {
		ctor: '_Task_onError',
		callback: callback,
		task: task
	};
}

function receive(callback)
{
	return {
		ctor: '_Task_receive',
		callback: callback
	};
}


// PROCESSES

function rawSpawn(task)
{
	var process = {
		ctor: '_Process',
		id: _elm_lang$core$Native_Utils.guid(),
		root: task,
		stack: null,
		mailbox: []
	};

	enqueue(process);

	return process;
}

function spawn(task)
{
	return nativeBinding(function(callback) {
		var process = rawSpawn(task);
		callback(succeed(process));
	});
}

function rawSend(process, msg)
{
	process.mailbox.push(msg);
	enqueue(process);
}

function send(process, msg)
{
	return nativeBinding(function(callback) {
		rawSend(process, msg);
		callback(succeed(_elm_lang$core$Native_Utils.Tuple0));
	});
}

function kill(process)
{
	return nativeBinding(function(callback) {
		var root = process.root;
		if (root.ctor === '_Task_nativeBinding' && root.cancel)
		{
			root.cancel();
		}

		process.root = null;

		callback(succeed(_elm_lang$core$Native_Utils.Tuple0));
	});
}

function sleep(time)
{
	return nativeBinding(function(callback) {
		var id = setTimeout(function() {
			callback(succeed(_elm_lang$core$Native_Utils.Tuple0));
		}, time);

		return function() { clearTimeout(id); };
	});
}


// STEP PROCESSES

function step(numSteps, process)
{
	while (numSteps < MAX_STEPS)
	{
		var ctor = process.root.ctor;

		if (ctor === '_Task_succeed')
		{
			while (process.stack && process.stack.ctor === '_Task_onError')
			{
				process.stack = process.stack.rest;
			}
			if (process.stack === null)
			{
				break;
			}
			process.root = process.stack.callback(process.root.value);
			process.stack = process.stack.rest;
			++numSteps;
			continue;
		}

		if (ctor === '_Task_fail')
		{
			while (process.stack && process.stack.ctor === '_Task_andThen')
			{
				process.stack = process.stack.rest;
			}
			if (process.stack === null)
			{
				break;
			}
			process.root = process.stack.callback(process.root.value);
			process.stack = process.stack.rest;
			++numSteps;
			continue;
		}

		if (ctor === '_Task_andThen')
		{
			process.stack = {
				ctor: '_Task_andThen',
				callback: process.root.callback,
				rest: process.stack
			};
			process.root = process.root.task;
			++numSteps;
			continue;
		}

		if (ctor === '_Task_onError')
		{
			process.stack = {
				ctor: '_Task_onError',
				callback: process.root.callback,
				rest: process.stack
			};
			process.root = process.root.task;
			++numSteps;
			continue;
		}

		if (ctor === '_Task_nativeBinding')
		{
			process.root.cancel = process.root.callback(function(newRoot) {
				process.root = newRoot;
				enqueue(process);
			});

			break;
		}

		if (ctor === '_Task_receive')
		{
			var mailbox = process.mailbox;
			if (mailbox.length === 0)
			{
				break;
			}

			process.root = process.root.callback(mailbox.shift());
			++numSteps;
			continue;
		}

		throw new Error(ctor);
	}

	if (numSteps < MAX_STEPS)
	{
		return numSteps + 1;
	}
	enqueue(process);

	return numSteps;
}


// WORK QUEUE

var working = false;
var workQueue = [];

function enqueue(process)
{
	workQueue.push(process);

	if (!working)
	{
		setTimeout(work, 0);
		working = true;
	}
}

function work()
{
	var numSteps = 0;
	var process;
	while (numSteps < MAX_STEPS && (process = workQueue.shift()))
	{
		if (process.root)
		{
			numSteps = step(numSteps, process);
		}
	}
	if (!process)
	{
		working = false;
		return;
	}
	setTimeout(work, 0);
}


return {
	succeed: succeed,
	fail: fail,
	nativeBinding: nativeBinding,
	andThen: F2(andThen),
	onError: F2(onError),
	receive: receive,

	spawn: spawn,
	kill: kill,
	sleep: sleep,
	send: F2(send),

	rawSpawn: rawSpawn,
	rawSend: rawSend
};

}();
var _elm_lang$core$Platform_Cmd$batch = _elm_lang$core$Native_Platform.batch;
var _elm_lang$core$Platform_Cmd$none = _elm_lang$core$Platform_Cmd$batch(
	{ctor: '[]'});
var _elm_lang$core$Platform_Cmd_ops = _elm_lang$core$Platform_Cmd_ops || {};
_elm_lang$core$Platform_Cmd_ops['!'] = F2(
	function (model, commands) {
		return {
			ctor: '_Tuple2',
			_0: model,
			_1: _elm_lang$core$Platform_Cmd$batch(commands)
		};
	});
var _elm_lang$core$Platform_Cmd$map = _elm_lang$core$Native_Platform.map;
var _elm_lang$core$Platform_Cmd$Cmd = {ctor: 'Cmd'};

var _elm_lang$core$Platform_Sub$batch = _elm_lang$core$Native_Platform.batch;
var _elm_lang$core$Platform_Sub$none = _elm_lang$core$Platform_Sub$batch(
	{ctor: '[]'});
var _elm_lang$core$Platform_Sub$map = _elm_lang$core$Native_Platform.map;
var _elm_lang$core$Platform_Sub$Sub = {ctor: 'Sub'};

var _elm_lang$core$Platform$hack = _elm_lang$core$Native_Scheduler.succeed;
var _elm_lang$core$Platform$sendToSelf = _elm_lang$core$Native_Platform.sendToSelf;
var _elm_lang$core$Platform$sendToApp = _elm_lang$core$Native_Platform.sendToApp;
var _elm_lang$core$Platform$programWithFlags = _elm_lang$core$Native_Platform.programWithFlags;
var _elm_lang$core$Platform$program = _elm_lang$core$Native_Platform.program;
var _elm_lang$core$Platform$Program = {ctor: 'Program'};
var _elm_lang$core$Platform$Task = {ctor: 'Task'};
var _elm_lang$core$Platform$ProcessId = {ctor: 'ProcessId'};
var _elm_lang$core$Platform$Router = {ctor: 'Router'};

//import Result //

var _elm_lang$core$Native_Date = function() {

function fromString(str)
{
	var date = new Date(str);
	return isNaN(date.getTime())
		? _elm_lang$core$Result$Err('Unable to parse \'' + str + '\' as a date. Dates must be in the ISO 8601 format.')
		: _elm_lang$core$Result$Ok(date);
}

var dayTable = ['Sun', 'Mon', 'Tue', 'Wed', 'Thu', 'Fri', 'Sat'];
var monthTable =
	['Jan', 'Feb', 'Mar', 'Apr', 'May', 'Jun',
	 'Jul', 'Aug', 'Sep', 'Oct', 'Nov', 'Dec'];


return {
	fromString: fromString,
	year: function(d) { return d.getFullYear(); },
	month: function(d) { return { ctor: monthTable[d.getMonth()] }; },
	day: function(d) { return d.getDate(); },
	hour: function(d) { return d.getHours(); },
	minute: function(d) { return d.getMinutes(); },
	second: function(d) { return d.getSeconds(); },
	millisecond: function(d) { return d.getMilliseconds(); },
	toTime: function(d) { return d.getTime(); },
	fromTime: function(t) { return new Date(t); },
	dayOfWeek: function(d) { return { ctor: dayTable[d.getDay()] }; }
};

}();
var _elm_lang$core$Task$onError = _elm_lang$core$Native_Scheduler.onError;
var _elm_lang$core$Task$andThen = _elm_lang$core$Native_Scheduler.andThen;
var _elm_lang$core$Task$spawnCmd = F2(
	function (router, _p0) {
		var _p1 = _p0;
		return _elm_lang$core$Native_Scheduler.spawn(
			A2(
				_elm_lang$core$Task$andThen,
				_elm_lang$core$Platform$sendToApp(router),
				_p1._0));
	});
var _elm_lang$core$Task$fail = _elm_lang$core$Native_Scheduler.fail;
var _elm_lang$core$Task$mapError = F2(
	function (convert, task) {
		return A2(
			_elm_lang$core$Task$onError,
			function (_p2) {
				return _elm_lang$core$Task$fail(
					convert(_p2));
			},
			task);
	});
var _elm_lang$core$Task$succeed = _elm_lang$core$Native_Scheduler.succeed;
var _elm_lang$core$Task$map = F2(
	function (func, taskA) {
		return A2(
			_elm_lang$core$Task$andThen,
			function (a) {
				return _elm_lang$core$Task$succeed(
					func(a));
			},
			taskA);
	});
var _elm_lang$core$Task$map2 = F3(
	function (func, taskA, taskB) {
		return A2(
			_elm_lang$core$Task$andThen,
			function (a) {
				return A2(
					_elm_lang$core$Task$andThen,
					function (b) {
						return _elm_lang$core$Task$succeed(
							A2(func, a, b));
					},
					taskB);
			},
			taskA);
	});
var _elm_lang$core$Task$map3 = F4(
	function (func, taskA, taskB, taskC) {
		return A2(
			_elm_lang$core$Task$andThen,
			function (a) {
				return A2(
					_elm_lang$core$Task$andThen,
					function (b) {
						return A2(
							_elm_lang$core$Task$andThen,
							function (c) {
								return _elm_lang$core$Task$succeed(
									A3(func, a, b, c));
							},
							taskC);
					},
					taskB);
			},
			taskA);
	});
var _elm_lang$core$Task$map4 = F5(
	function (func, taskA, taskB, taskC, taskD) {
		return A2(
			_elm_lang$core$Task$andThen,
			function (a) {
				return A2(
					_elm_lang$core$Task$andThen,
					function (b) {
						return A2(
							_elm_lang$core$Task$andThen,
							function (c) {
								return A2(
									_elm_lang$core$Task$andThen,
									function (d) {
										return _elm_lang$core$Task$succeed(
											A4(func, a, b, c, d));
									},
									taskD);
							},
							taskC);
					},
					taskB);
			},
			taskA);
	});
var _elm_lang$core$Task$map5 = F6(
	function (func, taskA, taskB, taskC, taskD, taskE) {
		return A2(
			_elm_lang$core$Task$andThen,
			function (a) {
				return A2(
					_elm_lang$core$Task$andThen,
					function (b) {
						return A2(
							_elm_lang$core$Task$andThen,
							function (c) {
								return A2(
									_elm_lang$core$Task$andThen,
									function (d) {
										return A2(
											_elm_lang$core$Task$andThen,
											function (e) {
												return _elm_lang$core$Task$succeed(
													A5(func, a, b, c, d, e));
											},
											taskE);
									},
									taskD);
							},
							taskC);
					},
					taskB);
			},
			taskA);
	});
var _elm_lang$core$Task$sequence = function (tasks) {
	var _p3 = tasks;
	if (_p3.ctor === '[]') {
		return _elm_lang$core$Task$succeed(
			{ctor: '[]'});
	} else {
		return A3(
			_elm_lang$core$Task$map2,
			F2(
				function (x, y) {
					return {ctor: '::', _0: x, _1: y};
				}),
			_p3._0,
			_elm_lang$core$Task$sequence(_p3._1));
	}
};
var _elm_lang$core$Task$onEffects = F3(
	function (router, commands, state) {
		return A2(
			_elm_lang$core$Task$map,
			function (_p4) {
				return {ctor: '_Tuple0'};
			},
			_elm_lang$core$Task$sequence(
				A2(
					_elm_lang$core$List$map,
					_elm_lang$core$Task$spawnCmd(router),
					commands)));
	});
var _elm_lang$core$Task$init = _elm_lang$core$Task$succeed(
	{ctor: '_Tuple0'});
var _elm_lang$core$Task$onSelfMsg = F3(
	function (_p7, _p6, _p5) {
		return _elm_lang$core$Task$succeed(
			{ctor: '_Tuple0'});
	});
var _elm_lang$core$Task$command = _elm_lang$core$Native_Platform.leaf('Task');
var _elm_lang$core$Task$Perform = function (a) {
	return {ctor: 'Perform', _0: a};
};
var _elm_lang$core$Task$perform = F2(
	function (toMessage, task) {
		return _elm_lang$core$Task$command(
			_elm_lang$core$Task$Perform(
				A2(_elm_lang$core$Task$map, toMessage, task)));
	});
var _elm_lang$core$Task$attempt = F2(
	function (resultToMessage, task) {
		return _elm_lang$core$Task$command(
			_elm_lang$core$Task$Perform(
				A2(
					_elm_lang$core$Task$onError,
					function (_p8) {
						return _elm_lang$core$Task$succeed(
							resultToMessage(
								_elm_lang$core$Result$Err(_p8)));
					},
					A2(
						_elm_lang$core$Task$andThen,
						function (_p9) {
							return _elm_lang$core$Task$succeed(
								resultToMessage(
									_elm_lang$core$Result$Ok(_p9)));
						},
						task))));
	});
var _elm_lang$core$Task$cmdMap = F2(
	function (tagger, _p10) {
		var _p11 = _p10;
		return _elm_lang$core$Task$Perform(
			A2(_elm_lang$core$Task$map, tagger, _p11._0));
	});
_elm_lang$core$Native_Platform.effectManagers['Task'] = {pkg: 'elm-lang/core', init: _elm_lang$core$Task$init, onEffects: _elm_lang$core$Task$onEffects, onSelfMsg: _elm_lang$core$Task$onSelfMsg, tag: 'cmd', cmdMap: _elm_lang$core$Task$cmdMap};

var _elm_lang$core$Dict$foldr = F3(
	function (f, acc, t) {
		foldr:
		while (true) {
			var _p0 = t;
			if (_p0.ctor === 'RBEmpty_elm_builtin') {
				return acc;
			} else {
				var _v1 = f,
					_v2 = A3(
					f,
					_p0._1,
					_p0._2,
					A3(_elm_lang$core$Dict$foldr, f, acc, _p0._4)),
					_v3 = _p0._3;
				f = _v1;
				acc = _v2;
				t = _v3;
				continue foldr;
			}
		}
	});
var _elm_lang$core$Dict$keys = function (dict) {
	return A3(
		_elm_lang$core$Dict$foldr,
		F3(
			function (key, value, keyList) {
				return {ctor: '::', _0: key, _1: keyList};
			}),
		{ctor: '[]'},
		dict);
};
var _elm_lang$core$Dict$values = function (dict) {
	return A3(
		_elm_lang$core$Dict$foldr,
		F3(
			function (key, value, valueList) {
				return {ctor: '::', _0: value, _1: valueList};
			}),
		{ctor: '[]'},
		dict);
};
var _elm_lang$core$Dict$toList = function (dict) {
	return A3(
		_elm_lang$core$Dict$foldr,
		F3(
			function (key, value, list) {
				return {
					ctor: '::',
					_0: {ctor: '_Tuple2', _0: key, _1: value},
					_1: list
				};
			}),
		{ctor: '[]'},
		dict);
};
var _elm_lang$core$Dict$foldl = F3(
	function (f, acc, dict) {
		foldl:
		while (true) {
			var _p1 = dict;
			if (_p1.ctor === 'RBEmpty_elm_builtin') {
				return acc;
			} else {
				var _v5 = f,
					_v6 = A3(
					f,
					_p1._1,
					_p1._2,
					A3(_elm_lang$core$Dict$foldl, f, acc, _p1._3)),
					_v7 = _p1._4;
				f = _v5;
				acc = _v6;
				dict = _v7;
				continue foldl;
			}
		}
	});
var _elm_lang$core$Dict$merge = F6(
	function (leftStep, bothStep, rightStep, leftDict, rightDict, initialResult) {
		var stepState = F3(
			function (rKey, rValue, _p2) {
				stepState:
				while (true) {
					var _p3 = _p2;
					var _p9 = _p3._1;
					var _p8 = _p3._0;
					var _p4 = _p8;
					if (_p4.ctor === '[]') {
						return {
							ctor: '_Tuple2',
							_0: _p8,
							_1: A3(rightStep, rKey, rValue, _p9)
						};
					} else {
						var _p7 = _p4._1;
						var _p6 = _p4._0._1;
						var _p5 = _p4._0._0;
						if (_elm_lang$core$Native_Utils.cmp(_p5, rKey) < 0) {
							var _v10 = rKey,
								_v11 = rValue,
								_v12 = {
								ctor: '_Tuple2',
								_0: _p7,
								_1: A3(leftStep, _p5, _p6, _p9)
							};
							rKey = _v10;
							rValue = _v11;
							_p2 = _v12;
							continue stepState;
						} else {
							if (_elm_lang$core$Native_Utils.cmp(_p5, rKey) > 0) {
								return {
									ctor: '_Tuple2',
									_0: _p8,
									_1: A3(rightStep, rKey, rValue, _p9)
								};
							} else {
								return {
									ctor: '_Tuple2',
									_0: _p7,
									_1: A4(bothStep, _p5, _p6, rValue, _p9)
								};
							}
						}
					}
				}
			});
		var _p10 = A3(
			_elm_lang$core$Dict$foldl,
			stepState,
			{
				ctor: '_Tuple2',
				_0: _elm_lang$core$Dict$toList(leftDict),
				_1: initialResult
			},
			rightDict);
		var leftovers = _p10._0;
		var intermediateResult = _p10._1;
		return A3(
			_elm_lang$core$List$foldl,
			F2(
				function (_p11, result) {
					var _p12 = _p11;
					return A3(leftStep, _p12._0, _p12._1, result);
				}),
			intermediateResult,
			leftovers);
	});
var _elm_lang$core$Dict$reportRemBug = F4(
	function (msg, c, lgot, rgot) {
		return _elm_lang$core$Native_Debug.crash(
			_elm_lang$core$String$concat(
				{
					ctor: '::',
					_0: 'Internal red-black tree invariant violated, expected ',
					_1: {
						ctor: '::',
						_0: msg,
						_1: {
							ctor: '::',
							_0: ' and got ',
							_1: {
								ctor: '::',
								_0: _elm_lang$core$Basics$toString(c),
								_1: {
									ctor: '::',
									_0: '/',
									_1: {
										ctor: '::',
										_0: lgot,
										_1: {
											ctor: '::',
											_0: '/',
											_1: {
												ctor: '::',
												_0: rgot,
												_1: {
													ctor: '::',
													_0: '\nPlease report this bug to <https://github.com/elm-lang/core/issues>',
													_1: {ctor: '[]'}
												}
											}
										}
									}
								}
							}
						}
					}
				}));
	});
var _elm_lang$core$Dict$isBBlack = function (dict) {
	var _p13 = dict;
	_v14_2:
	do {
		if (_p13.ctor === 'RBNode_elm_builtin') {
			if (_p13._0.ctor === 'BBlack') {
				return true;
			} else {
				break _v14_2;
			}
		} else {
			if (_p13._0.ctor === 'LBBlack') {
				return true;
			} else {
				break _v14_2;
			}
		}
	} while(false);
	return false;
};
var _elm_lang$core$Dict$sizeHelp = F2(
	function (n, dict) {
		sizeHelp:
		while (true) {
			var _p14 = dict;
			if (_p14.ctor === 'RBEmpty_elm_builtin') {
				return n;
			} else {
				var _v16 = A2(_elm_lang$core$Dict$sizeHelp, n + 1, _p14._4),
					_v17 = _p14._3;
				n = _v16;
				dict = _v17;
				continue sizeHelp;
			}
		}
	});
var _elm_lang$core$Dict$size = function (dict) {
	return A2(_elm_lang$core$Dict$sizeHelp, 0, dict);
};
var _elm_lang$core$Dict$get = F2(
	function (targetKey, dict) {
		get:
		while (true) {
			var _p15 = dict;
			if (_p15.ctor === 'RBEmpty_elm_builtin') {
				return _elm_lang$core$Maybe$Nothing;
			} else {
				var _p16 = A2(_elm_lang$core$Basics$compare, targetKey, _p15._1);
				switch (_p16.ctor) {
					case 'LT':
						var _v20 = targetKey,
							_v21 = _p15._3;
						targetKey = _v20;
						dict = _v21;
						continue get;
					case 'EQ':
						return _elm_lang$core$Maybe$Just(_p15._2);
					default:
						var _v22 = targetKey,
							_v23 = _p15._4;
						targetKey = _v22;
						dict = _v23;
						continue get;
				}
			}
		}
	});
var _elm_lang$core$Dict$member = F2(
	function (key, dict) {
		var _p17 = A2(_elm_lang$core$Dict$get, key, dict);
		if (_p17.ctor === 'Just') {
			return true;
		} else {
			return false;
		}
	});
var _elm_lang$core$Dict$maxWithDefault = F3(
	function (k, v, r) {
		maxWithDefault:
		while (true) {
			var _p18 = r;
			if (_p18.ctor === 'RBEmpty_elm_builtin') {
				return {ctor: '_Tuple2', _0: k, _1: v};
			} else {
				var _v26 = _p18._1,
					_v27 = _p18._2,
					_v28 = _p18._4;
				k = _v26;
				v = _v27;
				r = _v28;
				continue maxWithDefault;
			}
		}
	});
var _elm_lang$core$Dict$NBlack = {ctor: 'NBlack'};
var _elm_lang$core$Dict$BBlack = {ctor: 'BBlack'};
var _elm_lang$core$Dict$Black = {ctor: 'Black'};
var _elm_lang$core$Dict$blackish = function (t) {
	var _p19 = t;
	if (_p19.ctor === 'RBNode_elm_builtin') {
		var _p20 = _p19._0;
		return _elm_lang$core$Native_Utils.eq(_p20, _elm_lang$core$Dict$Black) || _elm_lang$core$Native_Utils.eq(_p20, _elm_lang$core$Dict$BBlack);
	} else {
		return true;
	}
};
var _elm_lang$core$Dict$Red = {ctor: 'Red'};
var _elm_lang$core$Dict$moreBlack = function (color) {
	var _p21 = color;
	switch (_p21.ctor) {
		case 'Black':
			return _elm_lang$core$Dict$BBlack;
		case 'Red':
			return _elm_lang$core$Dict$Black;
		case 'NBlack':
			return _elm_lang$core$Dict$Red;
		default:
			return _elm_lang$core$Native_Debug.crash('Can\'t make a double black node more black!');
	}
};
var _elm_lang$core$Dict$lessBlack = function (color) {
	var _p22 = color;
	switch (_p22.ctor) {
		case 'BBlack':
			return _elm_lang$core$Dict$Black;
		case 'Black':
			return _elm_lang$core$Dict$Red;
		case 'Red':
			return _elm_lang$core$Dict$NBlack;
		default:
			return _elm_lang$core$Native_Debug.crash('Can\'t make a negative black node less black!');
	}
};
var _elm_lang$core$Dict$LBBlack = {ctor: 'LBBlack'};
var _elm_lang$core$Dict$LBlack = {ctor: 'LBlack'};
var _elm_lang$core$Dict$RBEmpty_elm_builtin = function (a) {
	return {ctor: 'RBEmpty_elm_builtin', _0: a};
};
var _elm_lang$core$Dict$empty = _elm_lang$core$Dict$RBEmpty_elm_builtin(_elm_lang$core$Dict$LBlack);
var _elm_lang$core$Dict$isEmpty = function (dict) {
	return _elm_lang$core$Native_Utils.eq(dict, _elm_lang$core$Dict$empty);
};
var _elm_lang$core$Dict$RBNode_elm_builtin = F5(
	function (a, b, c, d, e) {
		return {ctor: 'RBNode_elm_builtin', _0: a, _1: b, _2: c, _3: d, _4: e};
	});
var _elm_lang$core$Dict$ensureBlackRoot = function (dict) {
	var _p23 = dict;
	if ((_p23.ctor === 'RBNode_elm_builtin') && (_p23._0.ctor === 'Red')) {
		return A5(_elm_lang$core$Dict$RBNode_elm_builtin, _elm_lang$core$Dict$Black, _p23._1, _p23._2, _p23._3, _p23._4);
	} else {
		return dict;
	}
};
var _elm_lang$core$Dict$lessBlackTree = function (dict) {
	var _p24 = dict;
	if (_p24.ctor === 'RBNode_elm_builtin') {
		return A5(
			_elm_lang$core$Dict$RBNode_elm_builtin,
			_elm_lang$core$Dict$lessBlack(_p24._0),
			_p24._1,
			_p24._2,
			_p24._3,
			_p24._4);
	} else {
		return _elm_lang$core$Dict$RBEmpty_elm_builtin(_elm_lang$core$Dict$LBlack);
	}
};
var _elm_lang$core$Dict$balancedTree = function (col) {
	return function (xk) {
		return function (xv) {
			return function (yk) {
				return function (yv) {
					return function (zk) {
						return function (zv) {
							return function (a) {
								return function (b) {
									return function (c) {
										return function (d) {
											return A5(
												_elm_lang$core$Dict$RBNode_elm_builtin,
												_elm_lang$core$Dict$lessBlack(col),
												yk,
												yv,
												A5(_elm_lang$core$Dict$RBNode_elm_builtin, _elm_lang$core$Dict$Black, xk, xv, a, b),
												A5(_elm_lang$core$Dict$RBNode_elm_builtin, _elm_lang$core$Dict$Black, zk, zv, c, d));
										};
									};
								};
							};
						};
					};
				};
			};
		};
	};
};
var _elm_lang$core$Dict$blacken = function (t) {
	var _p25 = t;
	if (_p25.ctor === 'RBEmpty_elm_builtin') {
		return _elm_lang$core$Dict$RBEmpty_elm_builtin(_elm_lang$core$Dict$LBlack);
	} else {
		return A5(_elm_lang$core$Dict$RBNode_elm_builtin, _elm_lang$core$Dict$Black, _p25._1, _p25._2, _p25._3, _p25._4);
	}
};
var _elm_lang$core$Dict$redden = function (t) {
	var _p26 = t;
	if (_p26.ctor === 'RBEmpty_elm_builtin') {
		return _elm_lang$core$Native_Debug.crash('can\'t make a Leaf red');
	} else {
		return A5(_elm_lang$core$Dict$RBNode_elm_builtin, _elm_lang$core$Dict$Red, _p26._1, _p26._2, _p26._3, _p26._4);
	}
};
var _elm_lang$core$Dict$balanceHelp = function (tree) {
	var _p27 = tree;
	_v36_6:
	do {
		_v36_5:
		do {
			_v36_4:
			do {
				_v36_3:
				do {
					_v36_2:
					do {
						_v36_1:
						do {
							_v36_0:
							do {
								if (_p27.ctor === 'RBNode_elm_builtin') {
									if (_p27._3.ctor === 'RBNode_elm_builtin') {
										if (_p27._4.ctor === 'RBNode_elm_builtin') {
											switch (_p27._3._0.ctor) {
												case 'Red':
													switch (_p27._4._0.ctor) {
														case 'Red':
															if ((_p27._3._3.ctor === 'RBNode_elm_builtin') && (_p27._3._3._0.ctor === 'Red')) {
																break _v36_0;
															} else {
																if ((_p27._3._4.ctor === 'RBNode_elm_builtin') && (_p27._3._4._0.ctor === 'Red')) {
																	break _v36_1;
																} else {
																	if ((_p27._4._3.ctor === 'RBNode_elm_builtin') && (_p27._4._3._0.ctor === 'Red')) {
																		break _v36_2;
																	} else {
																		if ((_p27._4._4.ctor === 'RBNode_elm_builtin') && (_p27._4._4._0.ctor === 'Red')) {
																			break _v36_3;
																		} else {
																			break _v36_6;
																		}
																	}
																}
															}
														case 'NBlack':
															if ((_p27._3._3.ctor === 'RBNode_elm_builtin') && (_p27._3._3._0.ctor === 'Red')) {
																break _v36_0;
															} else {
																if ((_p27._3._4.ctor === 'RBNode_elm_builtin') && (_p27._3._4._0.ctor === 'Red')) {
																	break _v36_1;
																} else {
																	if (((((_p27._0.ctor === 'BBlack') && (_p27._4._3.ctor === 'RBNode_elm_builtin')) && (_p27._4._3._0.ctor === 'Black')) && (_p27._4._4.ctor === 'RBNode_elm_builtin')) && (_p27._4._4._0.ctor === 'Black')) {
																		break _v36_4;
																	} else {
																		break _v36_6;
																	}
																}
															}
														default:
															if ((_p27._3._3.ctor === 'RBNode_elm_builtin') && (_p27._3._3._0.ctor === 'Red')) {
																break _v36_0;
															} else {
																if ((_p27._3._4.ctor === 'RBNode_elm_builtin') && (_p27._3._4._0.ctor === 'Red')) {
																	break _v36_1;
																} else {
																	break _v36_6;
																}
															}
													}
												case 'NBlack':
													switch (_p27._4._0.ctor) {
														case 'Red':
															if ((_p27._4._3.ctor === 'RBNode_elm_builtin') && (_p27._4._3._0.ctor === 'Red')) {
																break _v36_2;
															} else {
																if ((_p27._4._4.ctor === 'RBNode_elm_builtin') && (_p27._4._4._0.ctor === 'Red')) {
																	break _v36_3;
																} else {
																	if (((((_p27._0.ctor === 'BBlack') && (_p27._3._3.ctor === 'RBNode_elm_builtin')) && (_p27._3._3._0.ctor === 'Black')) && (_p27._3._4.ctor === 'RBNode_elm_builtin')) && (_p27._3._4._0.ctor === 'Black')) {
																		break _v36_5;
																	} else {
																		break _v36_6;
																	}
																}
															}
														case 'NBlack':
															if (_p27._0.ctor === 'BBlack') {
																if ((((_p27._4._3.ctor === 'RBNode_elm_builtin') && (_p27._4._3._0.ctor === 'Black')) && (_p27._4._4.ctor === 'RBNode_elm_builtin')) && (_p27._4._4._0.ctor === 'Black')) {
																	break _v36_4;
																} else {
																	if ((((_p27._3._3.ctor === 'RBNode_elm_builtin') && (_p27._3._3._0.ctor === 'Black')) && (_p27._3._4.ctor === 'RBNode_elm_builtin')) && (_p27._3._4._0.ctor === 'Black')) {
																		break _v36_5;
																	} else {
																		break _v36_6;
																	}
																}
															} else {
																break _v36_6;
															}
														default:
															if (((((_p27._0.ctor === 'BBlack') && (_p27._3._3.ctor === 'RBNode_elm_builtin')) && (_p27._3._3._0.ctor === 'Black')) && (_p27._3._4.ctor === 'RBNode_elm_builtin')) && (_p27._3._4._0.ctor === 'Black')) {
																break _v36_5;
															} else {
																break _v36_6;
															}
													}
												default:
													switch (_p27._4._0.ctor) {
														case 'Red':
															if ((_p27._4._3.ctor === 'RBNode_elm_builtin') && (_p27._4._3._0.ctor === 'Red')) {
																break _v36_2;
															} else {
																if ((_p27._4._4.ctor === 'RBNode_elm_builtin') && (_p27._4._4._0.ctor === 'Red')) {
																	break _v36_3;
																} else {
																	break _v36_6;
																}
															}
														case 'NBlack':
															if (((((_p27._0.ctor === 'BBlack') && (_p27._4._3.ctor === 'RBNode_elm_builtin')) && (_p27._4._3._0.ctor === 'Black')) && (_p27._4._4.ctor === 'RBNode_elm_builtin')) && (_p27._4._4._0.ctor === 'Black')) {
																break _v36_4;
															} else {
																break _v36_6;
															}
														default:
															break _v36_6;
													}
											}
										} else {
											switch (_p27._3._0.ctor) {
												case 'Red':
													if ((_p27._3._3.ctor === 'RBNode_elm_builtin') && (_p27._3._3._0.ctor === 'Red')) {
														break _v36_0;
													} else {
														if ((_p27._3._4.ctor === 'RBNode_elm_builtin') && (_p27._3._4._0.ctor === 'Red')) {
															break _v36_1;
														} else {
															break _v36_6;
														}
													}
												case 'NBlack':
													if (((((_p27._0.ctor === 'BBlack') && (_p27._3._3.ctor === 'RBNode_elm_builtin')) && (_p27._3._3._0.ctor === 'Black')) && (_p27._3._4.ctor === 'RBNode_elm_builtin')) && (_p27._3._4._0.ctor === 'Black')) {
														break _v36_5;
													} else {
														break _v36_6;
													}
												default:
													break _v36_6;
											}
										}
									} else {
										if (_p27._4.ctor === 'RBNode_elm_builtin') {
											switch (_p27._4._0.ctor) {
												case 'Red':
													if ((_p27._4._3.ctor === 'RBNode_elm_builtin') && (_p27._4._3._0.ctor === 'Red')) {
														break _v36_2;
													} else {
														if ((_p27._4._4.ctor === 'RBNode_elm_builtin') && (_p27._4._4._0.ctor === 'Red')) {
															break _v36_3;
														} else {
															break _v36_6;
														}
													}
												case 'NBlack':
													if (((((_p27._0.ctor === 'BBlack') && (_p27._4._3.ctor === 'RBNode_elm_builtin')) && (_p27._4._3._0.ctor === 'Black')) && (_p27._4._4.ctor === 'RBNode_elm_builtin')) && (_p27._4._4._0.ctor === 'Black')) {
														break _v36_4;
													} else {
														break _v36_6;
													}
												default:
													break _v36_6;
											}
										} else {
											break _v36_6;
										}
									}
								} else {
									break _v36_6;
								}
							} while(false);
							return _elm_lang$core$Dict$balancedTree(_p27._0)(_p27._3._3._1)(_p27._3._3._2)(_p27._3._1)(_p27._3._2)(_p27._1)(_p27._2)(_p27._3._3._3)(_p27._3._3._4)(_p27._3._4)(_p27._4);
						} while(false);
						return _elm_lang$core$Dict$balancedTree(_p27._0)(_p27._3._1)(_p27._3._2)(_p27._3._4._1)(_p27._3._4._2)(_p27._1)(_p27._2)(_p27._3._3)(_p27._3._4._3)(_p27._3._4._4)(_p27._4);
					} while(false);
					return _elm_lang$core$Dict$balancedTree(_p27._0)(_p27._1)(_p27._2)(_p27._4._3._1)(_p27._4._3._2)(_p27._4._1)(_p27._4._2)(_p27._3)(_p27._4._3._3)(_p27._4._3._4)(_p27._4._4);
				} while(false);
				return _elm_lang$core$Dict$balancedTree(_p27._0)(_p27._1)(_p27._2)(_p27._4._1)(_p27._4._2)(_p27._4._4._1)(_p27._4._4._2)(_p27._3)(_p27._4._3)(_p27._4._4._3)(_p27._4._4._4);
			} while(false);
			return A5(
				_elm_lang$core$Dict$RBNode_elm_builtin,
				_elm_lang$core$Dict$Black,
				_p27._4._3._1,
				_p27._4._3._2,
				A5(_elm_lang$core$Dict$RBNode_elm_builtin, _elm_lang$core$Dict$Black, _p27._1, _p27._2, _p27._3, _p27._4._3._3),
				A5(
					_elm_lang$core$Dict$balance,
					_elm_lang$core$Dict$Black,
					_p27._4._1,
					_p27._4._2,
					_p27._4._3._4,
					_elm_lang$core$Dict$redden(_p27._4._4)));
		} while(false);
		return A5(
			_elm_lang$core$Dict$RBNode_elm_builtin,
			_elm_lang$core$Dict$Black,
			_p27._3._4._1,
			_p27._3._4._2,
			A5(
				_elm_lang$core$Dict$balance,
				_elm_lang$core$Dict$Black,
				_p27._3._1,
				_p27._3._2,
				_elm_lang$core$Dict$redden(_p27._3._3),
				_p27._3._4._3),
			A5(_elm_lang$core$Dict$RBNode_elm_builtin, _elm_lang$core$Dict$Black, _p27._1, _p27._2, _p27._3._4._4, _p27._4));
	} while(false);
	return tree;
};
var _elm_lang$core$Dict$balance = F5(
	function (c, k, v, l, r) {
		var tree = A5(_elm_lang$core$Dict$RBNode_elm_builtin, c, k, v, l, r);
		return _elm_lang$core$Dict$blackish(tree) ? _elm_lang$core$Dict$balanceHelp(tree) : tree;
	});
var _elm_lang$core$Dict$bubble = F5(
	function (c, k, v, l, r) {
		return (_elm_lang$core$Dict$isBBlack(l) || _elm_lang$core$Dict$isBBlack(r)) ? A5(
			_elm_lang$core$Dict$balance,
			_elm_lang$core$Dict$moreBlack(c),
			k,
			v,
			_elm_lang$core$Dict$lessBlackTree(l),
			_elm_lang$core$Dict$lessBlackTree(r)) : A5(_elm_lang$core$Dict$RBNode_elm_builtin, c, k, v, l, r);
	});
var _elm_lang$core$Dict$removeMax = F5(
	function (c, k, v, l, r) {
		var _p28 = r;
		if (_p28.ctor === 'RBEmpty_elm_builtin') {
			return A3(_elm_lang$core$Dict$rem, c, l, r);
		} else {
			return A5(
				_elm_lang$core$Dict$bubble,
				c,
				k,
				v,
				l,
				A5(_elm_lang$core$Dict$removeMax, _p28._0, _p28._1, _p28._2, _p28._3, _p28._4));
		}
	});
var _elm_lang$core$Dict$rem = F3(
	function (color, left, right) {
		var _p29 = {ctor: '_Tuple2', _0: left, _1: right};
		if (_p29._0.ctor === 'RBEmpty_elm_builtin') {
			if (_p29._1.ctor === 'RBEmpty_elm_builtin') {
				var _p30 = color;
				switch (_p30.ctor) {
					case 'Red':
						return _elm_lang$core$Dict$RBEmpty_elm_builtin(_elm_lang$core$Dict$LBlack);
					case 'Black':
						return _elm_lang$core$Dict$RBEmpty_elm_builtin(_elm_lang$core$Dict$LBBlack);
					default:
						return _elm_lang$core$Native_Debug.crash('cannot have bblack or nblack nodes at this point');
				}
			} else {
				var _p33 = _p29._1._0;
				var _p32 = _p29._0._0;
				var _p31 = {ctor: '_Tuple3', _0: color, _1: _p32, _2: _p33};
				if ((((_p31.ctor === '_Tuple3') && (_p31._0.ctor === 'Black')) && (_p31._1.ctor === 'LBlack')) && (_p31._2.ctor === 'Red')) {
					return A5(_elm_lang$core$Dict$RBNode_elm_builtin, _elm_lang$core$Dict$Black, _p29._1._1, _p29._1._2, _p29._1._3, _p29._1._4);
				} else {
					return A4(
						_elm_lang$core$Dict$reportRemBug,
						'Black/LBlack/Red',
						color,
						_elm_lang$core$Basics$toString(_p32),
						_elm_lang$core$Basics$toString(_p33));
				}
			}
		} else {
			if (_p29._1.ctor === 'RBEmpty_elm_builtin') {
				var _p36 = _p29._1._0;
				var _p35 = _p29._0._0;
				var _p34 = {ctor: '_Tuple3', _0: color, _1: _p35, _2: _p36};
				if ((((_p34.ctor === '_Tuple3') && (_p34._0.ctor === 'Black')) && (_p34._1.ctor === 'Red')) && (_p34._2.ctor === 'LBlack')) {
					return A5(_elm_lang$core$Dict$RBNode_elm_builtin, _elm_lang$core$Dict$Black, _p29._0._1, _p29._0._2, _p29._0._3, _p29._0._4);
				} else {
					return A4(
						_elm_lang$core$Dict$reportRemBug,
						'Black/Red/LBlack',
						color,
						_elm_lang$core$Basics$toString(_p35),
						_elm_lang$core$Basics$toString(_p36));
				}
			} else {
				var _p40 = _p29._0._2;
				var _p39 = _p29._0._4;
				var _p38 = _p29._0._1;
				var newLeft = A5(_elm_lang$core$Dict$removeMax, _p29._0._0, _p38, _p40, _p29._0._3, _p39);
				var _p37 = A3(_elm_lang$core$Dict$maxWithDefault, _p38, _p40, _p39);
				var k = _p37._0;
				var v = _p37._1;
				return A5(_elm_lang$core$Dict$bubble, color, k, v, newLeft, right);
			}
		}
	});
var _elm_lang$core$Dict$map = F2(
	function (f, dict) {
		var _p41 = dict;
		if (_p41.ctor === 'RBEmpty_elm_builtin') {
			return _elm_lang$core$Dict$RBEmpty_elm_builtin(_elm_lang$core$Dict$LBlack);
		} else {
			var _p42 = _p41._1;
			return A5(
				_elm_lang$core$Dict$RBNode_elm_builtin,
				_p41._0,
				_p42,
				A2(f, _p42, _p41._2),
				A2(_elm_lang$core$Dict$map, f, _p41._3),
				A2(_elm_lang$core$Dict$map, f, _p41._4));
		}
	});
var _elm_lang$core$Dict$Same = {ctor: 'Same'};
var _elm_lang$core$Dict$Remove = {ctor: 'Remove'};
var _elm_lang$core$Dict$Insert = {ctor: 'Insert'};
var _elm_lang$core$Dict$update = F3(
	function (k, alter, dict) {
		var up = function (dict) {
			var _p43 = dict;
			if (_p43.ctor === 'RBEmpty_elm_builtin') {
				var _p44 = alter(_elm_lang$core$Maybe$Nothing);
				if (_p44.ctor === 'Nothing') {
					return {ctor: '_Tuple2', _0: _elm_lang$core$Dict$Same, _1: _elm_lang$core$Dict$empty};
				} else {
					return {
						ctor: '_Tuple2',
						_0: _elm_lang$core$Dict$Insert,
						_1: A5(_elm_lang$core$Dict$RBNode_elm_builtin, _elm_lang$core$Dict$Red, k, _p44._0, _elm_lang$core$Dict$empty, _elm_lang$core$Dict$empty)
					};
				}
			} else {
				var _p55 = _p43._2;
				var _p54 = _p43._4;
				var _p53 = _p43._3;
				var _p52 = _p43._1;
				var _p51 = _p43._0;
				var _p45 = A2(_elm_lang$core$Basics$compare, k, _p52);
				switch (_p45.ctor) {
					case 'EQ':
						var _p46 = alter(
							_elm_lang$core$Maybe$Just(_p55));
						if (_p46.ctor === 'Nothing') {
							return {
								ctor: '_Tuple2',
								_0: _elm_lang$core$Dict$Remove,
								_1: A3(_elm_lang$core$Dict$rem, _p51, _p53, _p54)
							};
						} else {
							return {
								ctor: '_Tuple2',
								_0: _elm_lang$core$Dict$Same,
								_1: A5(_elm_lang$core$Dict$RBNode_elm_builtin, _p51, _p52, _p46._0, _p53, _p54)
							};
						}
					case 'LT':
						var _p47 = up(_p53);
						var flag = _p47._0;
						var newLeft = _p47._1;
						var _p48 = flag;
						switch (_p48.ctor) {
							case 'Same':
								return {
									ctor: '_Tuple2',
									_0: _elm_lang$core$Dict$Same,
									_1: A5(_elm_lang$core$Dict$RBNode_elm_builtin, _p51, _p52, _p55, newLeft, _p54)
								};
							case 'Insert':
								return {
									ctor: '_Tuple2',
									_0: _elm_lang$core$Dict$Insert,
									_1: A5(_elm_lang$core$Dict$balance, _p51, _p52, _p55, newLeft, _p54)
								};
							default:
								return {
									ctor: '_Tuple2',
									_0: _elm_lang$core$Dict$Remove,
									_1: A5(_elm_lang$core$Dict$bubble, _p51, _p52, _p55, newLeft, _p54)
								};
						}
					default:
						var _p49 = up(_p54);
						var flag = _p49._0;
						var newRight = _p49._1;
						var _p50 = flag;
						switch (_p50.ctor) {
							case 'Same':
								return {
									ctor: '_Tuple2',
									_0: _elm_lang$core$Dict$Same,
									_1: A5(_elm_lang$core$Dict$RBNode_elm_builtin, _p51, _p52, _p55, _p53, newRight)
								};
							case 'Insert':
								return {
									ctor: '_Tuple2',
									_0: _elm_lang$core$Dict$Insert,
									_1: A5(_elm_lang$core$Dict$balance, _p51, _p52, _p55, _p53, newRight)
								};
							default:
								return {
									ctor: '_Tuple2',
									_0: _elm_lang$core$Dict$Remove,
									_1: A5(_elm_lang$core$Dict$bubble, _p51, _p52, _p55, _p53, newRight)
								};
						}
				}
			}
		};
		var _p56 = up(dict);
		var flag = _p56._0;
		var updatedDict = _p56._1;
		var _p57 = flag;
		switch (_p57.ctor) {
			case 'Same':
				return updatedDict;
			case 'Insert':
				return _elm_lang$core$Dict$ensureBlackRoot(updatedDict);
			default:
				return _elm_lang$core$Dict$blacken(updatedDict);
		}
	});
var _elm_lang$core$Dict$insert = F3(
	function (key, value, dict) {
		return A3(
			_elm_lang$core$Dict$update,
			key,
			_elm_lang$core$Basics$always(
				_elm_lang$core$Maybe$Just(value)),
			dict);
	});
var _elm_lang$core$Dict$singleton = F2(
	function (key, value) {
		return A3(_elm_lang$core$Dict$insert, key, value, _elm_lang$core$Dict$empty);
	});
var _elm_lang$core$Dict$union = F2(
	function (t1, t2) {
		return A3(_elm_lang$core$Dict$foldl, _elm_lang$core$Dict$insert, t2, t1);
	});
var _elm_lang$core$Dict$filter = F2(
	function (predicate, dictionary) {
		var add = F3(
			function (key, value, dict) {
				return A2(predicate, key, value) ? A3(_elm_lang$core$Dict$insert, key, value, dict) : dict;
			});
		return A3(_elm_lang$core$Dict$foldl, add, _elm_lang$core$Dict$empty, dictionary);
	});
var _elm_lang$core$Dict$intersect = F2(
	function (t1, t2) {
		return A2(
			_elm_lang$core$Dict$filter,
			F2(
				function (k, _p58) {
					return A2(_elm_lang$core$Dict$member, k, t2);
				}),
			t1);
	});
var _elm_lang$core$Dict$partition = F2(
	function (predicate, dict) {
		var add = F3(
			function (key, value, _p59) {
				var _p60 = _p59;
				var _p62 = _p60._1;
				var _p61 = _p60._0;
				return A2(predicate, key, value) ? {
					ctor: '_Tuple2',
					_0: A3(_elm_lang$core$Dict$insert, key, value, _p61),
					_1: _p62
				} : {
					ctor: '_Tuple2',
					_0: _p61,
					_1: A3(_elm_lang$core$Dict$insert, key, value, _p62)
				};
			});
		return A3(
			_elm_lang$core$Dict$foldl,
			add,
			{ctor: '_Tuple2', _0: _elm_lang$core$Dict$empty, _1: _elm_lang$core$Dict$empty},
			dict);
	});
var _elm_lang$core$Dict$fromList = function (assocs) {
	return A3(
		_elm_lang$core$List$foldl,
		F2(
			function (_p63, dict) {
				var _p64 = _p63;
				return A3(_elm_lang$core$Dict$insert, _p64._0, _p64._1, dict);
			}),
		_elm_lang$core$Dict$empty,
		assocs);
};
var _elm_lang$core$Dict$remove = F2(
	function (key, dict) {
		return A3(
			_elm_lang$core$Dict$update,
			key,
			_elm_lang$core$Basics$always(_elm_lang$core$Maybe$Nothing),
			dict);
	});
var _elm_lang$core$Dict$diff = F2(
	function (t1, t2) {
		return A3(
			_elm_lang$core$Dict$foldl,
			F3(
				function (k, v, t) {
					return A2(_elm_lang$core$Dict$remove, k, t);
				}),
			t1,
			t2);
	});

//import Native.Scheduler //

var _elm_lang$core$Native_Time = function() {

var now = _elm_lang$core$Native_Scheduler.nativeBinding(function(callback)
{
	callback(_elm_lang$core$Native_Scheduler.succeed(Date.now()));
});

function setInterval_(interval, task)
{
	return _elm_lang$core$Native_Scheduler.nativeBinding(function(callback)
	{
		var id = setInterval(function() {
			_elm_lang$core$Native_Scheduler.rawSpawn(task);
		}, interval);

		return function() { clearInterval(id); };
	});
}

return {
	now: now,
	setInterval_: F2(setInterval_)
};

}();
var _elm_lang$core$Time$setInterval = _elm_lang$core$Native_Time.setInterval_;
var _elm_lang$core$Time$spawnHelp = F3(
	function (router, intervals, processes) {
		var _p0 = intervals;
		if (_p0.ctor === '[]') {
			return _elm_lang$core$Task$succeed(processes);
		} else {
			var _p1 = _p0._0;
			var spawnRest = function (id) {
				return A3(
					_elm_lang$core$Time$spawnHelp,
					router,
					_p0._1,
					A3(_elm_lang$core$Dict$insert, _p1, id, processes));
			};
			var spawnTimer = _elm_lang$core$Native_Scheduler.spawn(
				A2(
					_elm_lang$core$Time$setInterval,
					_p1,
					A2(_elm_lang$core$Platform$sendToSelf, router, _p1)));
			return A2(_elm_lang$core$Task$andThen, spawnRest, spawnTimer);
		}
	});
var _elm_lang$core$Time$addMySub = F2(
	function (_p2, state) {
		var _p3 = _p2;
		var _p6 = _p3._1;
		var _p5 = _p3._0;
		var _p4 = A2(_elm_lang$core$Dict$get, _p5, state);
		if (_p4.ctor === 'Nothing') {
			return A3(
				_elm_lang$core$Dict$insert,
				_p5,
				{
					ctor: '::',
					_0: _p6,
					_1: {ctor: '[]'}
				},
				state);
		} else {
			return A3(
				_elm_lang$core$Dict$insert,
				_p5,
				{ctor: '::', _0: _p6, _1: _p4._0},
				state);
		}
	});
var _elm_lang$core$Time$inMilliseconds = function (t) {
	return t;
};
var _elm_lang$core$Time$millisecond = 1;
var _elm_lang$core$Time$second = 1000 * _elm_lang$core$Time$millisecond;
var _elm_lang$core$Time$minute = 60 * _elm_lang$core$Time$second;
var _elm_lang$core$Time$hour = 60 * _elm_lang$core$Time$minute;
var _elm_lang$core$Time$inHours = function (t) {
	return t / _elm_lang$core$Time$hour;
};
var _elm_lang$core$Time$inMinutes = function (t) {
	return t / _elm_lang$core$Time$minute;
};
var _elm_lang$core$Time$inSeconds = function (t) {
	return t / _elm_lang$core$Time$second;
};
var _elm_lang$core$Time$now = _elm_lang$core$Native_Time.now;
var _elm_lang$core$Time$onSelfMsg = F3(
	function (router, interval, state) {
		var _p7 = A2(_elm_lang$core$Dict$get, interval, state.taggers);
		if (_p7.ctor === 'Nothing') {
			return _elm_lang$core$Task$succeed(state);
		} else {
			var tellTaggers = function (time) {
				return _elm_lang$core$Task$sequence(
					A2(
						_elm_lang$core$List$map,
						function (tagger) {
							return A2(
								_elm_lang$core$Platform$sendToApp,
								router,
								tagger(time));
						},
						_p7._0));
			};
			return A2(
				_elm_lang$core$Task$andThen,
				function (_p8) {
					return _elm_lang$core$Task$succeed(state);
				},
				A2(_elm_lang$core$Task$andThen, tellTaggers, _elm_lang$core$Time$now));
		}
	});
var _elm_lang$core$Time$subscription = _elm_lang$core$Native_Platform.leaf('Time');
var _elm_lang$core$Time$State = F2(
	function (a, b) {
		return {taggers: a, processes: b};
	});
var _elm_lang$core$Time$init = _elm_lang$core$Task$succeed(
	A2(_elm_lang$core$Time$State, _elm_lang$core$Dict$empty, _elm_lang$core$Dict$empty));
var _elm_lang$core$Time$onEffects = F3(
	function (router, subs, _p9) {
		var _p10 = _p9;
		var rightStep = F3(
			function (_p12, id, _p11) {
				var _p13 = _p11;
				return {
					ctor: '_Tuple3',
					_0: _p13._0,
					_1: _p13._1,
					_2: A2(
						_elm_lang$core$Task$andThen,
						function (_p14) {
							return _p13._2;
						},
						_elm_lang$core$Native_Scheduler.kill(id))
				};
			});
		var bothStep = F4(
			function (interval, taggers, id, _p15) {
				var _p16 = _p15;
				return {
					ctor: '_Tuple3',
					_0: _p16._0,
					_1: A3(_elm_lang$core$Dict$insert, interval, id, _p16._1),
					_2: _p16._2
				};
			});
		var leftStep = F3(
			function (interval, taggers, _p17) {
				var _p18 = _p17;
				return {
					ctor: '_Tuple3',
					_0: {ctor: '::', _0: interval, _1: _p18._0},
					_1: _p18._1,
					_2: _p18._2
				};
			});
		var newTaggers = A3(_elm_lang$core$List$foldl, _elm_lang$core$Time$addMySub, _elm_lang$core$Dict$empty, subs);
		var _p19 = A6(
			_elm_lang$core$Dict$merge,
			leftStep,
			bothStep,
			rightStep,
			newTaggers,
			_p10.processes,
			{
				ctor: '_Tuple3',
				_0: {ctor: '[]'},
				_1: _elm_lang$core$Dict$empty,
				_2: _elm_lang$core$Task$succeed(
					{ctor: '_Tuple0'})
			});
		var spawnList = _p19._0;
		var existingDict = _p19._1;
		var killTask = _p19._2;
		return A2(
			_elm_lang$core$Task$andThen,
			function (newProcesses) {
				return _elm_lang$core$Task$succeed(
					A2(_elm_lang$core$Time$State, newTaggers, newProcesses));
			},
			A2(
				_elm_lang$core$Task$andThen,
				function (_p20) {
					return A3(_elm_lang$core$Time$spawnHelp, router, spawnList, existingDict);
				},
				killTask));
	});
var _elm_lang$core$Time$Every = F2(
	function (a, b) {
		return {ctor: 'Every', _0: a, _1: b};
	});
var _elm_lang$core$Time$every = F2(
	function (interval, tagger) {
		return _elm_lang$core$Time$subscription(
			A2(_elm_lang$core$Time$Every, interval, tagger));
	});
var _elm_lang$core$Time$subMap = F2(
	function (f, _p21) {
		var _p22 = _p21;
		return A2(
			_elm_lang$core$Time$Every,
			_p22._0,
			function (_p23) {
				return f(
					_p22._1(_p23));
			});
	});
_elm_lang$core$Native_Platform.effectManagers['Time'] = {pkg: 'elm-lang/core', init: _elm_lang$core$Time$init, onEffects: _elm_lang$core$Time$onEffects, onSelfMsg: _elm_lang$core$Time$onSelfMsg, tag: 'sub', subMap: _elm_lang$core$Time$subMap};

var _elm_lang$core$Date$millisecond = _elm_lang$core$Native_Date.millisecond;
var _elm_lang$core$Date$second = _elm_lang$core$Native_Date.second;
var _elm_lang$core$Date$minute = _elm_lang$core$Native_Date.minute;
var _elm_lang$core$Date$hour = _elm_lang$core$Native_Date.hour;
var _elm_lang$core$Date$dayOfWeek = _elm_lang$core$Native_Date.dayOfWeek;
var _elm_lang$core$Date$day = _elm_lang$core$Native_Date.day;
var _elm_lang$core$Date$month = _elm_lang$core$Native_Date.month;
var _elm_lang$core$Date$year = _elm_lang$core$Native_Date.year;
var _elm_lang$core$Date$fromTime = _elm_lang$core$Native_Date.fromTime;
var _elm_lang$core$Date$toTime = _elm_lang$core$Native_Date.toTime;
var _elm_lang$core$Date$fromString = _elm_lang$core$Native_Date.fromString;
var _elm_lang$core$Date$now = A2(_elm_lang$core$Task$map, _elm_lang$core$Date$fromTime, _elm_lang$core$Time$now);
var _elm_lang$core$Date$Date = {ctor: 'Date'};
var _elm_lang$core$Date$Sun = {ctor: 'Sun'};
var _elm_lang$core$Date$Sat = {ctor: 'Sat'};
var _elm_lang$core$Date$Fri = {ctor: 'Fri'};
var _elm_lang$core$Date$Thu = {ctor: 'Thu'};
var _elm_lang$core$Date$Wed = {ctor: 'Wed'};
var _elm_lang$core$Date$Tue = {ctor: 'Tue'};
var _elm_lang$core$Date$Mon = {ctor: 'Mon'};
var _elm_lang$core$Date$Dec = {ctor: 'Dec'};
var _elm_lang$core$Date$Nov = {ctor: 'Nov'};
var _elm_lang$core$Date$Oct = {ctor: 'Oct'};
var _elm_lang$core$Date$Sep = {ctor: 'Sep'};
var _elm_lang$core$Date$Aug = {ctor: 'Aug'};
var _elm_lang$core$Date$Jul = {ctor: 'Jul'};
var _elm_lang$core$Date$Jun = {ctor: 'Jun'};
var _elm_lang$core$Date$May = {ctor: 'May'};
var _elm_lang$core$Date$Apr = {ctor: 'Apr'};
var _elm_lang$core$Date$Mar = {ctor: 'Mar'};
var _elm_lang$core$Date$Feb = {ctor: 'Feb'};
var _elm_lang$core$Date$Jan = {ctor: 'Jan'};

//import Native.List //

var _elm_lang$core$Native_Array = function() {

// A RRB-Tree has two distinct data types.
// Leaf -> "height"  is always 0
//         "table"   is an array of elements
// Node -> "height"  is always greater than 0
//         "table"   is an array of child nodes
//         "lengths" is an array of accumulated lengths of the child nodes

// M is the maximal table size. 32 seems fast. E is the allowed increase
// of search steps when concatting to find an index. Lower values will
// decrease balancing, but will increase search steps.
var M = 32;
var E = 2;

// An empty array.
var empty = {
	ctor: '_Array',
	height: 0,
	table: []
};


function get(i, array)
{
	if (i < 0 || i >= length(array))
	{
		throw new Error(
			'Index ' + i + ' is out of range. Check the length of ' +
			'your array first or use getMaybe or getWithDefault.');
	}
	return unsafeGet(i, array);
}


function unsafeGet(i, array)
{
	for (var x = array.height; x > 0; x--)
	{
		var slot = i >> (x * 5);
		while (array.lengths[slot] <= i)
		{
			slot++;
		}
		if (slot > 0)
		{
			i -= array.lengths[slot - 1];
		}
		array = array.table[slot];
	}
	return array.table[i];
}


// Sets the value at the index i. Only the nodes leading to i will get
// copied and updated.
function set(i, item, array)
{
	if (i < 0 || length(array) <= i)
	{
		return array;
	}
	return unsafeSet(i, item, array);
}


function unsafeSet(i, item, array)
{
	array = nodeCopy(array);

	if (array.height === 0)
	{
		array.table[i] = item;
	}
	else
	{
		var slot = getSlot(i, array);
		if (slot > 0)
		{
			i -= array.lengths[slot - 1];
		}
		array.table[slot] = unsafeSet(i, item, array.table[slot]);
	}
	return array;
}


function initialize(len, f)
{
	if (len <= 0)
	{
		return empty;
	}
	var h = Math.floor( Math.log(len) / Math.log(M) );
	return initialize_(f, h, 0, len);
}

function initialize_(f, h, from, to)
{
	if (h === 0)
	{
		var table = new Array((to - from) % (M + 1));
		for (var i = 0; i < table.length; i++)
		{
		  table[i] = f(from + i);
		}
		return {
			ctor: '_Array',
			height: 0,
			table: table
		};
	}

	var step = Math.pow(M, h);
	var table = new Array(Math.ceil((to - from) / step));
	var lengths = new Array(table.length);
	for (var i = 0; i < table.length; i++)
	{
		table[i] = initialize_(f, h - 1, from + (i * step), Math.min(from + ((i + 1) * step), to));
		lengths[i] = length(table[i]) + (i > 0 ? lengths[i-1] : 0);
	}
	return {
		ctor: '_Array',
		height: h,
		table: table,
		lengths: lengths
	};
}

function fromList(list)
{
	if (list.ctor === '[]')
	{
		return empty;
	}

	// Allocate M sized blocks (table) and write list elements to it.
	var table = new Array(M);
	var nodes = [];
	var i = 0;

	while (list.ctor !== '[]')
	{
		table[i] = list._0;
		list = list._1;
		i++;

		// table is full, so we can push a leaf containing it into the
		// next node.
		if (i === M)
		{
			var leaf = {
				ctor: '_Array',
				height: 0,
				table: table
			};
			fromListPush(leaf, nodes);
			table = new Array(M);
			i = 0;
		}
	}

	// Maybe there is something left on the table.
	if (i > 0)
	{
		var leaf = {
			ctor: '_Array',
			height: 0,
			table: table.splice(0, i)
		};
		fromListPush(leaf, nodes);
	}

	// Go through all of the nodes and eventually push them into higher nodes.
	for (var h = 0; h < nodes.length - 1; h++)
	{
		if (nodes[h].table.length > 0)
		{
			fromListPush(nodes[h], nodes);
		}
	}

	var head = nodes[nodes.length - 1];
	if (head.height > 0 && head.table.length === 1)
	{
		return head.table[0];
	}
	else
	{
		return head;
	}
}

// Push a node into a higher node as a child.
function fromListPush(toPush, nodes)
{
	var h = toPush.height;

	// Maybe the node on this height does not exist.
	if (nodes.length === h)
	{
		var node = {
			ctor: '_Array',
			height: h + 1,
			table: [],
			lengths: []
		};
		nodes.push(node);
	}

	nodes[h].table.push(toPush);
	var len = length(toPush);
	if (nodes[h].lengths.length > 0)
	{
		len += nodes[h].lengths[nodes[h].lengths.length - 1];
	}
	nodes[h].lengths.push(len);

	if (nodes[h].table.length === M)
	{
		fromListPush(nodes[h], nodes);
		nodes[h] = {
			ctor: '_Array',
			height: h + 1,
			table: [],
			lengths: []
		};
	}
}

// Pushes an item via push_ to the bottom right of a tree.
function push(item, a)
{
	var pushed = push_(item, a);
	if (pushed !== null)
	{
		return pushed;
	}

	var newTree = create(item, a.height);
	return siblise(a, newTree);
}

// Recursively tries to push an item to the bottom-right most
// tree possible. If there is no space left for the item,
// null will be returned.
function push_(item, a)
{
	// Handle resursion stop at leaf level.
	if (a.height === 0)
	{
		if (a.table.length < M)
		{
			var newA = {
				ctor: '_Array',
				height: 0,
				table: a.table.slice()
			};
			newA.table.push(item);
			return newA;
		}
		else
		{
		  return null;
		}
	}

	// Recursively push
	var pushed = push_(item, botRight(a));

	// There was space in the bottom right tree, so the slot will
	// be updated.
	if (pushed !== null)
	{
		var newA = nodeCopy(a);
		newA.table[newA.table.length - 1] = pushed;
		newA.lengths[newA.lengths.length - 1]++;
		return newA;
	}

	// When there was no space left, check if there is space left
	// for a new slot with a tree which contains only the item
	// at the bottom.
	if (a.table.length < M)
	{
		var newSlot = create(item, a.height - 1);
		var newA = nodeCopy(a);
		newA.table.push(newSlot);
		newA.lengths.push(newA.lengths[newA.lengths.length - 1] + length(newSlot));
		return newA;
	}
	else
	{
		return null;
	}
}

// Converts an array into a list of elements.
function toList(a)
{
	return toList_(_elm_lang$core$Native_List.Nil, a);
}

function toList_(list, a)
{
	for (var i = a.table.length - 1; i >= 0; i--)
	{
		list =
			a.height === 0
				? _elm_lang$core$Native_List.Cons(a.table[i], list)
				: toList_(list, a.table[i]);
	}
	return list;
}

// Maps a function over the elements of an array.
function map(f, a)
{
	var newA = {
		ctor: '_Array',
		height: a.height,
		table: new Array(a.table.length)
	};
	if (a.height > 0)
	{
		newA.lengths = a.lengths;
	}
	for (var i = 0; i < a.table.length; i++)
	{
		newA.table[i] =
			a.height === 0
				? f(a.table[i])
				: map(f, a.table[i]);
	}
	return newA;
}

// Maps a function over the elements with their index as first argument.
function indexedMap(f, a)
{
	return indexedMap_(f, a, 0);
}

function indexedMap_(f, a, from)
{
	var newA = {
		ctor: '_Array',
		height: a.height,
		table: new Array(a.table.length)
	};
	if (a.height > 0)
	{
		newA.lengths = a.lengths;
	}
	for (var i = 0; i < a.table.length; i++)
	{
		newA.table[i] =
			a.height === 0
				? A2(f, from + i, a.table[i])
				: indexedMap_(f, a.table[i], i == 0 ? from : from + a.lengths[i - 1]);
	}
	return newA;
}

function foldl(f, b, a)
{
	if (a.height === 0)
	{
		for (var i = 0; i < a.table.length; i++)
		{
			b = A2(f, a.table[i], b);
		}
	}
	else
	{
		for (var i = 0; i < a.table.length; i++)
		{
			b = foldl(f, b, a.table[i]);
		}
	}
	return b;
}

function foldr(f, b, a)
{
	if (a.height === 0)
	{
		for (var i = a.table.length; i--; )
		{
			b = A2(f, a.table[i], b);
		}
	}
	else
	{
		for (var i = a.table.length; i--; )
		{
			b = foldr(f, b, a.table[i]);
		}
	}
	return b;
}

// TODO: currently, it slices the right, then the left. This can be
// optimized.
function slice(from, to, a)
{
	if (from < 0)
	{
		from += length(a);
	}
	if (to < 0)
	{
		to += length(a);
	}
	return sliceLeft(from, sliceRight(to, a));
}

function sliceRight(to, a)
{
	if (to === length(a))
	{
		return a;
	}

	// Handle leaf level.
	if (a.height === 0)
	{
		var newA = { ctor:'_Array', height:0 };
		newA.table = a.table.slice(0, to);
		return newA;
	}

	// Slice the right recursively.
	var right = getSlot(to, a);
	var sliced = sliceRight(to - (right > 0 ? a.lengths[right - 1] : 0), a.table[right]);

	// Maybe the a node is not even needed, as sliced contains the whole slice.
	if (right === 0)
	{
		return sliced;
	}

	// Create new node.
	var newA = {
		ctor: '_Array',
		height: a.height,
		table: a.table.slice(0, right),
		lengths: a.lengths.slice(0, right)
	};
	if (sliced.table.length > 0)
	{
		newA.table[right] = sliced;
		newA.lengths[right] = length(sliced) + (right > 0 ? newA.lengths[right - 1] : 0);
	}
	return newA;
}

function sliceLeft(from, a)
{
	if (from === 0)
	{
		return a;
	}

	// Handle leaf level.
	if (a.height === 0)
	{
		var newA = { ctor:'_Array', height:0 };
		newA.table = a.table.slice(from, a.table.length + 1);
		return newA;
	}

	// Slice the left recursively.
	var left = getSlot(from, a);
	var sliced = sliceLeft(from - (left > 0 ? a.lengths[left - 1] : 0), a.table[left]);

	// Maybe the a node is not even needed, as sliced contains the whole slice.
	if (left === a.table.length - 1)
	{
		return sliced;
	}

	// Create new node.
	var newA = {
		ctor: '_Array',
		height: a.height,
		table: a.table.slice(left, a.table.length + 1),
		lengths: new Array(a.table.length - left)
	};
	newA.table[0] = sliced;
	var len = 0;
	for (var i = 0; i < newA.table.length; i++)
	{
		len += length(newA.table[i]);
		newA.lengths[i] = len;
	}

	return newA;
}

// Appends two trees.
function append(a,b)
{
	if (a.table.length === 0)
	{
		return b;
	}
	if (b.table.length === 0)
	{
		return a;
	}

	var c = append_(a, b);

	// Check if both nodes can be crunshed together.
	if (c[0].table.length + c[1].table.length <= M)
	{
		if (c[0].table.length === 0)
		{
			return c[1];
		}
		if (c[1].table.length === 0)
		{
			return c[0];
		}

		// Adjust .table and .lengths
		c[0].table = c[0].table.concat(c[1].table);
		if (c[0].height > 0)
		{
			var len = length(c[0]);
			for (var i = 0; i < c[1].lengths.length; i++)
			{
				c[1].lengths[i] += len;
			}
			c[0].lengths = c[0].lengths.concat(c[1].lengths);
		}

		return c[0];
	}

	if (c[0].height > 0)
	{
		var toRemove = calcToRemove(a, b);
		if (toRemove > E)
		{
			c = shuffle(c[0], c[1], toRemove);
		}
	}

	return siblise(c[0], c[1]);
}

// Returns an array of two nodes; right and left. One node _may_ be empty.
function append_(a, b)
{
	if (a.height === 0 && b.height === 0)
	{
		return [a, b];
	}

	if (a.height !== 1 || b.height !== 1)
	{
		if (a.height === b.height)
		{
			a = nodeCopy(a);
			b = nodeCopy(b);
			var appended = append_(botRight(a), botLeft(b));

			insertRight(a, appended[1]);
			insertLeft(b, appended[0]);
		}
		else if (a.height > b.height)
		{
			a = nodeCopy(a);
			var appended = append_(botRight(a), b);

			insertRight(a, appended[0]);
			b = parentise(appended[1], appended[1].height + 1);
		}
		else
		{
			b = nodeCopy(b);
			var appended = append_(a, botLeft(b));

			var left = appended[0].table.length === 0 ? 0 : 1;
			var right = left === 0 ? 1 : 0;
			insertLeft(b, appended[left]);
			a = parentise(appended[right], appended[right].height + 1);
		}
	}

	// Check if balancing is needed and return based on that.
	if (a.table.length === 0 || b.table.length === 0)
	{
		return [a, b];
	}

	var toRemove = calcToRemove(a, b);
	if (toRemove <= E)
	{
		return [a, b];
	}
	return shuffle(a, b, toRemove);
}

// Helperfunctions for append_. Replaces a child node at the side of the parent.
function insertRight(parent, node)
{
	var index = parent.table.length - 1;
	parent.table[index] = node;
	parent.lengths[index] = length(node);
	parent.lengths[index] += index > 0 ? parent.lengths[index - 1] : 0;
}

function insertLeft(parent, node)
{
	if (node.table.length > 0)
	{
		parent.table[0] = node;
		parent.lengths[0] = length(node);

		var len = length(parent.table[0]);
		for (var i = 1; i < parent.lengths.length; i++)
		{
			len += length(parent.table[i]);
			parent.lengths[i] = len;
		}
	}
	else
	{
		parent.table.shift();
		for (var i = 1; i < parent.lengths.length; i++)
		{
			parent.lengths[i] = parent.lengths[i] - parent.lengths[0];
		}
		parent.lengths.shift();
	}
}

// Returns the extra search steps for E. Refer to the paper.
function calcToRemove(a, b)
{
	var subLengths = 0;
	for (var i = 0; i < a.table.length; i++)
	{
		subLengths += a.table[i].table.length;
	}
	for (var i = 0; i < b.table.length; i++)
	{
		subLengths += b.table[i].table.length;
	}

	var toRemove = a.table.length + b.table.length;
	return toRemove - (Math.floor((subLengths - 1) / M) + 1);
}

// get2, set2 and saveSlot are helpers for accessing elements over two arrays.
function get2(a, b, index)
{
	return index < a.length
		? a[index]
		: b[index - a.length];
}

function set2(a, b, index, value)
{
	if (index < a.length)
	{
		a[index] = value;
	}
	else
	{
		b[index - a.length] = value;
	}
}

function saveSlot(a, b, index, slot)
{
	set2(a.table, b.table, index, slot);

	var l = (index === 0 || index === a.lengths.length)
		? 0
		: get2(a.lengths, a.lengths, index - 1);

	set2(a.lengths, b.lengths, index, l + length(slot));
}

// Creates a node or leaf with a given length at their arrays for perfomance.
// Is only used by shuffle.
function createNode(h, length)
{
	if (length < 0)
	{
		length = 0;
	}
	var a = {
		ctor: '_Array',
		height: h,
		table: new Array(length)
	};
	if (h > 0)
	{
		a.lengths = new Array(length);
	}
	return a;
}

// Returns an array of two balanced nodes.
function shuffle(a, b, toRemove)
{
	var newA = createNode(a.height, Math.min(M, a.table.length + b.table.length - toRemove));
	var newB = createNode(a.height, newA.table.length - (a.table.length + b.table.length - toRemove));

	// Skip the slots with size M. More precise: copy the slot references
	// to the new node
	var read = 0;
	while (get2(a.table, b.table, read).table.length % M === 0)
	{
		set2(newA.table, newB.table, read, get2(a.table, b.table, read));
		set2(newA.lengths, newB.lengths, read, get2(a.lengths, b.lengths, read));
		read++;
	}

	// Pulling items from left to right, caching in a slot before writing
	// it into the new nodes.
	var write = read;
	var slot = new createNode(a.height - 1, 0);
	var from = 0;

	// If the current slot is still containing data, then there will be at
	// least one more write, so we do not break this loop yet.
	while (read - write - (slot.table.length > 0 ? 1 : 0) < toRemove)
	{
		// Find out the max possible items for copying.
		var source = get2(a.table, b.table, read);
		var to = Math.min(M - slot.table.length, source.table.length);

		// Copy and adjust size table.
		slot.table = slot.table.concat(source.table.slice(from, to));
		if (slot.height > 0)
		{
			var len = slot.lengths.length;
			for (var i = len; i < len + to - from; i++)
			{
				slot.lengths[i] = length(slot.table[i]);
				slot.lengths[i] += (i > 0 ? slot.lengths[i - 1] : 0);
			}
		}

		from += to;

		// Only proceed to next slots[i] if the current one was
		// fully copied.
		if (source.table.length <= to)
		{
			read++; from = 0;
		}

		// Only create a new slot if the current one is filled up.
		if (slot.table.length === M)
		{
			saveSlot(newA, newB, write, slot);
			slot = createNode(a.height - 1, 0);
			write++;
		}
	}

	// Cleanup after the loop. Copy the last slot into the new nodes.
	if (slot.table.length > 0)
	{
		saveSlot(newA, newB, write, slot);
		write++;
	}

	// Shift the untouched slots to the left
	while (read < a.table.length + b.table.length )
	{
		saveSlot(newA, newB, write, get2(a.table, b.table, read));
		read++;
		write++;
	}

	return [newA, newB];
}

// Navigation functions
function botRight(a)
{
	return a.table[a.table.length - 1];
}
function botLeft(a)
{
	return a.table[0];
}

// Copies a node for updating. Note that you should not use this if
// only updating only one of "table" or "lengths" for performance reasons.
function nodeCopy(a)
{
	var newA = {
		ctor: '_Array',
		height: a.height,
		table: a.table.slice()
	};
	if (a.height > 0)
	{
		newA.lengths = a.lengths.slice();
	}
	return newA;
}

// Returns how many items are in the tree.
function length(array)
{
	if (array.height === 0)
	{
		return array.table.length;
	}
	else
	{
		return array.lengths[array.lengths.length - 1];
	}
}

// Calculates in which slot of "table" the item probably is, then
// find the exact slot via forward searching in  "lengths". Returns the index.
function getSlot(i, a)
{
	var slot = i >> (5 * a.height);
	while (a.lengths[slot] <= i)
	{
		slot++;
	}
	return slot;
}

// Recursively creates a tree with a given height containing
// only the given item.
function create(item, h)
{
	if (h === 0)
	{
		return {
			ctor: '_Array',
			height: 0,
			table: [item]
		};
	}
	return {
		ctor: '_Array',
		height: h,
		table: [create(item, h - 1)],
		lengths: [1]
	};
}

// Recursively creates a tree that contains the given tree.
function parentise(tree, h)
{
	if (h === tree.height)
	{
		return tree;
	}

	return {
		ctor: '_Array',
		height: h,
		table: [parentise(tree, h - 1)],
		lengths: [length(tree)]
	};
}

// Emphasizes blood brotherhood beneath two trees.
function siblise(a, b)
{
	return {
		ctor: '_Array',
		height: a.height + 1,
		table: [a, b],
		lengths: [length(a), length(a) + length(b)]
	};
}

function toJSArray(a)
{
	var jsArray = new Array(length(a));
	toJSArray_(jsArray, 0, a);
	return jsArray;
}

function toJSArray_(jsArray, i, a)
{
	for (var t = 0; t < a.table.length; t++)
	{
		if (a.height === 0)
		{
			jsArray[i + t] = a.table[t];
		}
		else
		{
			var inc = t === 0 ? 0 : a.lengths[t - 1];
			toJSArray_(jsArray, i + inc, a.table[t]);
		}
	}
}

function fromJSArray(jsArray)
{
	if (jsArray.length === 0)
	{
		return empty;
	}
	var h = Math.floor(Math.log(jsArray.length) / Math.log(M));
	return fromJSArray_(jsArray, h, 0, jsArray.length);
}

function fromJSArray_(jsArray, h, from, to)
{
	if (h === 0)
	{
		return {
			ctor: '_Array',
			height: 0,
			table: jsArray.slice(from, to)
		};
	}

	var step = Math.pow(M, h);
	var table = new Array(Math.ceil((to - from) / step));
	var lengths = new Array(table.length);
	for (var i = 0; i < table.length; i++)
	{
		table[i] = fromJSArray_(jsArray, h - 1, from + (i * step), Math.min(from + ((i + 1) * step), to));
		lengths[i] = length(table[i]) + (i > 0 ? lengths[i - 1] : 0);
	}
	return {
		ctor: '_Array',
		height: h,
		table: table,
		lengths: lengths
	};
}

return {
	empty: empty,
	fromList: fromList,
	toList: toList,
	initialize: F2(initialize),
	append: F2(append),
	push: F2(push),
	slice: F3(slice),
	get: F2(get),
	set: F3(set),
	map: F2(map),
	indexedMap: F2(indexedMap),
	foldl: F3(foldl),
	foldr: F3(foldr),
	length: length,

	toJSArray: toJSArray,
	fromJSArray: fromJSArray
};

}();
var _elm_lang$core$Array$append = _elm_lang$core$Native_Array.append;
var _elm_lang$core$Array$length = _elm_lang$core$Native_Array.length;
var _elm_lang$core$Array$isEmpty = function (array) {
	return _elm_lang$core$Native_Utils.eq(
		_elm_lang$core$Array$length(array),
		0);
};
var _elm_lang$core$Array$slice = _elm_lang$core$Native_Array.slice;
var _elm_lang$core$Array$set = _elm_lang$core$Native_Array.set;
var _elm_lang$core$Array$get = F2(
	function (i, array) {
		return ((_elm_lang$core$Native_Utils.cmp(0, i) < 1) && (_elm_lang$core$Native_Utils.cmp(
			i,
			_elm_lang$core$Native_Array.length(array)) < 0)) ? _elm_lang$core$Maybe$Just(
			A2(_elm_lang$core$Native_Array.get, i, array)) : _elm_lang$core$Maybe$Nothing;
	});
var _elm_lang$core$Array$push = _elm_lang$core$Native_Array.push;
var _elm_lang$core$Array$empty = _elm_lang$core$Native_Array.empty;
var _elm_lang$core$Array$filter = F2(
	function (isOkay, arr) {
		var update = F2(
			function (x, xs) {
				return isOkay(x) ? A2(_elm_lang$core$Native_Array.push, x, xs) : xs;
			});
		return A3(_elm_lang$core$Native_Array.foldl, update, _elm_lang$core$Native_Array.empty, arr);
	});
var _elm_lang$core$Array$foldr = _elm_lang$core$Native_Array.foldr;
var _elm_lang$core$Array$foldl = _elm_lang$core$Native_Array.foldl;
var _elm_lang$core$Array$indexedMap = _elm_lang$core$Native_Array.indexedMap;
var _elm_lang$core$Array$map = _elm_lang$core$Native_Array.map;
var _elm_lang$core$Array$toIndexedList = function (array) {
	return A3(
		_elm_lang$core$List$map2,
		F2(
			function (v0, v1) {
				return {ctor: '_Tuple2', _0: v0, _1: v1};
			}),
		A2(
			_elm_lang$core$List$range,
			0,
			_elm_lang$core$Native_Array.length(array) - 1),
		_elm_lang$core$Native_Array.toList(array));
};
var _elm_lang$core$Array$toList = _elm_lang$core$Native_Array.toList;
var _elm_lang$core$Array$fromList = _elm_lang$core$Native_Array.fromList;
var _elm_lang$core$Array$initialize = _elm_lang$core$Native_Array.initialize;
var _elm_lang$core$Array$repeat = F2(
	function (n, e) {
		return A2(
			_elm_lang$core$Array$initialize,
			n,
			_elm_lang$core$Basics$always(e));
	});
var _elm_lang$core$Array$Array = {ctor: 'Array'};

//import Maybe, Native.Array, Native.List, Native.Utils, Result //

var _elm_lang$core$Native_Json = function() {


// CORE DECODERS

function succeed(msg)
{
	return {
		ctor: '<decoder>',
		tag: 'succeed',
		msg: msg
	};
}

function fail(msg)
{
	return {
		ctor: '<decoder>',
		tag: 'fail',
		msg: msg
	};
}

function decodePrimitive(tag)
{
	return {
		ctor: '<decoder>',
		tag: tag
	};
}

function decodeContainer(tag, decoder)
{
	return {
		ctor: '<decoder>',
		tag: tag,
		decoder: decoder
	};
}

function decodeNull(value)
{
	return {
		ctor: '<decoder>',
		tag: 'null',
		value: value
	};
}

function decodeField(field, decoder)
{
	return {
		ctor: '<decoder>',
		tag: 'field',
		field: field,
		decoder: decoder
	};
}

function decodeIndex(index, decoder)
{
	return {
		ctor: '<decoder>',
		tag: 'index',
		index: index,
		decoder: decoder
	};
}

function decodeKeyValuePairs(decoder)
{
	return {
		ctor: '<decoder>',
		tag: 'key-value',
		decoder: decoder
	};
}

function mapMany(f, decoders)
{
	return {
		ctor: '<decoder>',
		tag: 'map-many',
		func: f,
		decoders: decoders
	};
}

function andThen(callback, decoder)
{
	return {
		ctor: '<decoder>',
		tag: 'andThen',
		decoder: decoder,
		callback: callback
	};
}

function oneOf(decoders)
{
	return {
		ctor: '<decoder>',
		tag: 'oneOf',
		decoders: decoders
	};
}


// DECODING OBJECTS

function map1(f, d1)
{
	return mapMany(f, [d1]);
}

function map2(f, d1, d2)
{
	return mapMany(f, [d1, d2]);
}

function map3(f, d1, d2, d3)
{
	return mapMany(f, [d1, d2, d3]);
}

function map4(f, d1, d2, d3, d4)
{
	return mapMany(f, [d1, d2, d3, d4]);
}

function map5(f, d1, d2, d3, d4, d5)
{
	return mapMany(f, [d1, d2, d3, d4, d5]);
}

function map6(f, d1, d2, d3, d4, d5, d6)
{
	return mapMany(f, [d1, d2, d3, d4, d5, d6]);
}

function map7(f, d1, d2, d3, d4, d5, d6, d7)
{
	return mapMany(f, [d1, d2, d3, d4, d5, d6, d7]);
}

function map8(f, d1, d2, d3, d4, d5, d6, d7, d8)
{
	return mapMany(f, [d1, d2, d3, d4, d5, d6, d7, d8]);
}


// DECODE HELPERS

function ok(value)
{
	return { tag: 'ok', value: value };
}

function badPrimitive(type, value)
{
	return { tag: 'primitive', type: type, value: value };
}

function badIndex(index, nestedProblems)
{
	return { tag: 'index', index: index, rest: nestedProblems };
}

function badField(field, nestedProblems)
{
	return { tag: 'field', field: field, rest: nestedProblems };
}

function badIndex(index, nestedProblems)
{
	return { tag: 'index', index: index, rest: nestedProblems };
}

function badOneOf(problems)
{
	return { tag: 'oneOf', problems: problems };
}

function bad(msg)
{
	return { tag: 'fail', msg: msg };
}

function badToString(problem)
{
	var context = '_';
	while (problem)
	{
		switch (problem.tag)
		{
			case 'primitive':
				return 'Expecting ' + problem.type
					+ (context === '_' ? '' : ' at ' + context)
					+ ' but instead got: ' + jsToString(problem.value);

			case 'index':
				context += '[' + problem.index + ']';
				problem = problem.rest;
				break;

			case 'field':
				context += '.' + problem.field;
				problem = problem.rest;
				break;

			case 'oneOf':
				var problems = problem.problems;
				for (var i = 0; i < problems.length; i++)
				{
					problems[i] = badToString(problems[i]);
				}
				return 'I ran into the following problems'
					+ (context === '_' ? '' : ' at ' + context)
					+ ':\n\n' + problems.join('\n');

			case 'fail':
				return 'I ran into a `fail` decoder'
					+ (context === '_' ? '' : ' at ' + context)
					+ ': ' + problem.msg;
		}
	}
}

function jsToString(value)
{
	return value === undefined
		? 'undefined'
		: JSON.stringify(value);
}


// DECODE

function runOnString(decoder, string)
{
	var json;
	try
	{
		json = JSON.parse(string);
	}
	catch (e)
	{
		return _elm_lang$core$Result$Err('Given an invalid JSON: ' + e.message);
	}
	return run(decoder, json);
}

function run(decoder, value)
{
	var result = runHelp(decoder, value);
	return (result.tag === 'ok')
		? _elm_lang$core$Result$Ok(result.value)
		: _elm_lang$core$Result$Err(badToString(result));
}

function runHelp(decoder, value)
{
	switch (decoder.tag)
	{
		case 'bool':
			return (typeof value === 'boolean')
				? ok(value)
				: badPrimitive('a Bool', value);

		case 'int':
			if (typeof value !== 'number') {
				return badPrimitive('an Int', value);
			}

			if (-2147483647 < value && value < 2147483647 && (value | 0) === value) {
				return ok(value);
			}

			if (isFinite(value) && !(value % 1)) {
				return ok(value);
			}

			return badPrimitive('an Int', value);

		case 'float':
			return (typeof value === 'number')
				? ok(value)
				: badPrimitive('a Float', value);

		case 'string':
			return (typeof value === 'string')
				? ok(value)
				: (value instanceof String)
					? ok(value + '')
					: badPrimitive('a String', value);

		case 'null':
			return (value === null)
				? ok(decoder.value)
				: badPrimitive('null', value);

		case 'value':
			return ok(value);

		case 'list':
			if (!(value instanceof Array))
			{
				return badPrimitive('a List', value);
			}

			var list = _elm_lang$core$Native_List.Nil;
			for (var i = value.length; i--; )
			{
				var result = runHelp(decoder.decoder, value[i]);
				if (result.tag !== 'ok')
				{
					return badIndex(i, result)
				}
				list = _elm_lang$core$Native_List.Cons(result.value, list);
			}
			return ok(list);

		case 'array':
			if (!(value instanceof Array))
			{
				return badPrimitive('an Array', value);
			}

			var len = value.length;
			var array = new Array(len);
			for (var i = len; i--; )
			{
				var result = runHelp(decoder.decoder, value[i]);
				if (result.tag !== 'ok')
				{
					return badIndex(i, result);
				}
				array[i] = result.value;
			}
			return ok(_elm_lang$core$Native_Array.fromJSArray(array));

		case 'maybe':
			var result = runHelp(decoder.decoder, value);
			return (result.tag === 'ok')
				? ok(_elm_lang$core$Maybe$Just(result.value))
				: ok(_elm_lang$core$Maybe$Nothing);

		case 'field':
			var field = decoder.field;
			if (typeof value !== 'object' || value === null || !(field in value))
			{
				return badPrimitive('an object with a field named `' + field + '`', value);
			}

			var result = runHelp(decoder.decoder, value[field]);
			return (result.tag === 'ok') ? result : badField(field, result);

		case 'index':
			var index = decoder.index;
			if (!(value instanceof Array))
			{
				return badPrimitive('an array', value);
			}
			if (index >= value.length)
			{
				return badPrimitive('a longer array. Need index ' + index + ' but there are only ' + value.length + ' entries', value);
			}

			var result = runHelp(decoder.decoder, value[index]);
			return (result.tag === 'ok') ? result : badIndex(index, result);

		case 'key-value':
			if (typeof value !== 'object' || value === null || value instanceof Array)
			{
				return badPrimitive('an object', value);
			}

			var keyValuePairs = _elm_lang$core$Native_List.Nil;
			for (var key in value)
			{
				var result = runHelp(decoder.decoder, value[key]);
				if (result.tag !== 'ok')
				{
					return badField(key, result);
				}
				var pair = _elm_lang$core$Native_Utils.Tuple2(key, result.value);
				keyValuePairs = _elm_lang$core$Native_List.Cons(pair, keyValuePairs);
			}
			return ok(keyValuePairs);

		case 'map-many':
			var answer = decoder.func;
			var decoders = decoder.decoders;
			for (var i = 0; i < decoders.length; i++)
			{
				var result = runHelp(decoders[i], value);
				if (result.tag !== 'ok')
				{
					return result;
				}
				answer = answer(result.value);
			}
			return ok(answer);

		case 'andThen':
			var result = runHelp(decoder.decoder, value);
			return (result.tag !== 'ok')
				? result
				: runHelp(decoder.callback(result.value), value);

		case 'oneOf':
			var errors = [];
			var temp = decoder.decoders;
			while (temp.ctor !== '[]')
			{
				var result = runHelp(temp._0, value);

				if (result.tag === 'ok')
				{
					return result;
				}

				errors.push(result);

				temp = temp._1;
			}
			return badOneOf(errors);

		case 'fail':
			return bad(decoder.msg);

		case 'succeed':
			return ok(decoder.msg);
	}
}


// EQUALITY

function equality(a, b)
{
	if (a === b)
	{
		return true;
	}

	if (a.tag !== b.tag)
	{
		return false;
	}

	switch (a.tag)
	{
		case 'succeed':
		case 'fail':
			return a.msg === b.msg;

		case 'bool':
		case 'int':
		case 'float':
		case 'string':
		case 'value':
			return true;

		case 'null':
			return a.value === b.value;

		case 'list':
		case 'array':
		case 'maybe':
		case 'key-value':
			return equality(a.decoder, b.decoder);

		case 'field':
			return a.field === b.field && equality(a.decoder, b.decoder);

		case 'index':
			return a.index === b.index && equality(a.decoder, b.decoder);

		case 'map-many':
			if (a.func !== b.func)
			{
				return false;
			}
			return listEquality(a.decoders, b.decoders);

		case 'andThen':
			return a.callback === b.callback && equality(a.decoder, b.decoder);

		case 'oneOf':
			return listEquality(a.decoders, b.decoders);
	}
}

function listEquality(aDecoders, bDecoders)
{
	var len = aDecoders.length;
	if (len !== bDecoders.length)
	{
		return false;
	}
	for (var i = 0; i < len; i++)
	{
		if (!equality(aDecoders[i], bDecoders[i]))
		{
			return false;
		}
	}
	return true;
}


// ENCODE

function encode(indentLevel, value)
{
	return JSON.stringify(value, null, indentLevel);
}

function identity(value)
{
	return value;
}

function encodeObject(keyValuePairs)
{
	var obj = {};
	while (keyValuePairs.ctor !== '[]')
	{
		var pair = keyValuePairs._0;
		obj[pair._0] = pair._1;
		keyValuePairs = keyValuePairs._1;
	}
	return obj;
}

return {
	encode: F2(encode),
	runOnString: F2(runOnString),
	run: F2(run),

	decodeNull: decodeNull,
	decodePrimitive: decodePrimitive,
	decodeContainer: F2(decodeContainer),

	decodeField: F2(decodeField),
	decodeIndex: F2(decodeIndex),

	map1: F2(map1),
	map2: F3(map2),
	map3: F4(map3),
	map4: F5(map4),
	map5: F6(map5),
	map6: F7(map6),
	map7: F8(map7),
	map8: F9(map8),
	decodeKeyValuePairs: decodeKeyValuePairs,

	andThen: F2(andThen),
	fail: fail,
	succeed: succeed,
	oneOf: oneOf,

	identity: identity,
	encodeNull: null,
	encodeArray: _elm_lang$core$Native_Array.toJSArray,
	encodeList: _elm_lang$core$Native_List.toArray,
	encodeObject: encodeObject,

	equality: equality
};

}();

var _elm_lang$core$Json_Encode$list = _elm_lang$core$Native_Json.encodeList;
var _elm_lang$core$Json_Encode$array = _elm_lang$core$Native_Json.encodeArray;
var _elm_lang$core$Json_Encode$object = _elm_lang$core$Native_Json.encodeObject;
var _elm_lang$core$Json_Encode$null = _elm_lang$core$Native_Json.encodeNull;
var _elm_lang$core$Json_Encode$bool = _elm_lang$core$Native_Json.identity;
var _elm_lang$core$Json_Encode$float = _elm_lang$core$Native_Json.identity;
var _elm_lang$core$Json_Encode$int = _elm_lang$core$Native_Json.identity;
var _elm_lang$core$Json_Encode$string = _elm_lang$core$Native_Json.identity;
var _elm_lang$core$Json_Encode$encode = _elm_lang$core$Native_Json.encode;
var _elm_lang$core$Json_Encode$Value = {ctor: 'Value'};

var _elm_lang$core$Json_Decode$null = _elm_lang$core$Native_Json.decodeNull;
var _elm_lang$core$Json_Decode$value = _elm_lang$core$Native_Json.decodePrimitive('value');
var _elm_lang$core$Json_Decode$andThen = _elm_lang$core$Native_Json.andThen;
var _elm_lang$core$Json_Decode$fail = _elm_lang$core$Native_Json.fail;
var _elm_lang$core$Json_Decode$succeed = _elm_lang$core$Native_Json.succeed;
var _elm_lang$core$Json_Decode$lazy = function (thunk) {
	return A2(
		_elm_lang$core$Json_Decode$andThen,
		thunk,
		_elm_lang$core$Json_Decode$succeed(
			{ctor: '_Tuple0'}));
};
var _elm_lang$core$Json_Decode$decodeValue = _elm_lang$core$Native_Json.run;
var _elm_lang$core$Json_Decode$decodeString = _elm_lang$core$Native_Json.runOnString;
var _elm_lang$core$Json_Decode$map8 = _elm_lang$core$Native_Json.map8;
var _elm_lang$core$Json_Decode$map7 = _elm_lang$core$Native_Json.map7;
var _elm_lang$core$Json_Decode$map6 = _elm_lang$core$Native_Json.map6;
var _elm_lang$core$Json_Decode$map5 = _elm_lang$core$Native_Json.map5;
var _elm_lang$core$Json_Decode$map4 = _elm_lang$core$Native_Json.map4;
var _elm_lang$core$Json_Decode$map3 = _elm_lang$core$Native_Json.map3;
var _elm_lang$core$Json_Decode$map2 = _elm_lang$core$Native_Json.map2;
var _elm_lang$core$Json_Decode$map = _elm_lang$core$Native_Json.map1;
var _elm_lang$core$Json_Decode$oneOf = _elm_lang$core$Native_Json.oneOf;
var _elm_lang$core$Json_Decode$maybe = function (decoder) {
	return A2(_elm_lang$core$Native_Json.decodeContainer, 'maybe', decoder);
};
var _elm_lang$core$Json_Decode$index = _elm_lang$core$Native_Json.decodeIndex;
var _elm_lang$core$Json_Decode$field = _elm_lang$core$Native_Json.decodeField;
var _elm_lang$core$Json_Decode$at = F2(
	function (fields, decoder) {
		return A3(_elm_lang$core$List$foldr, _elm_lang$core$Json_Decode$field, decoder, fields);
	});
var _elm_lang$core$Json_Decode$keyValuePairs = _elm_lang$core$Native_Json.decodeKeyValuePairs;
var _elm_lang$core$Json_Decode$dict = function (decoder) {
	return A2(
		_elm_lang$core$Json_Decode$map,
		_elm_lang$core$Dict$fromList,
		_elm_lang$core$Json_Decode$keyValuePairs(decoder));
};
var _elm_lang$core$Json_Decode$array = function (decoder) {
	return A2(_elm_lang$core$Native_Json.decodeContainer, 'array', decoder);
};
var _elm_lang$core$Json_Decode$list = function (decoder) {
	return A2(_elm_lang$core$Native_Json.decodeContainer, 'list', decoder);
};
var _elm_lang$core$Json_Decode$nullable = function (decoder) {
	return _elm_lang$core$Json_Decode$oneOf(
		{
			ctor: '::',
			_0: _elm_lang$core$Json_Decode$null(_elm_lang$core$Maybe$Nothing),
			_1: {
				ctor: '::',
				_0: A2(_elm_lang$core$Json_Decode$map, _elm_lang$core$Maybe$Just, decoder),
				_1: {ctor: '[]'}
			}
		});
};
var _elm_lang$core$Json_Decode$float = _elm_lang$core$Native_Json.decodePrimitive('float');
var _elm_lang$core$Json_Decode$int = _elm_lang$core$Native_Json.decodePrimitive('int');
var _elm_lang$core$Json_Decode$bool = _elm_lang$core$Native_Json.decodePrimitive('bool');
var _elm_lang$core$Json_Decode$string = _elm_lang$core$Native_Json.decodePrimitive('string');
var _elm_lang$core$Json_Decode$Decoder = {ctor: 'Decoder'};

var _elm_lang$core$Set$foldr = F3(
	function (f, b, _p0) {
		var _p1 = _p0;
		return A3(
			_elm_lang$core$Dict$foldr,
			F3(
				function (k, _p2, b) {
					return A2(f, k, b);
				}),
			b,
			_p1._0);
	});
var _elm_lang$core$Set$foldl = F3(
	function (f, b, _p3) {
		var _p4 = _p3;
		return A3(
			_elm_lang$core$Dict$foldl,
			F3(
				function (k, _p5, b) {
					return A2(f, k, b);
				}),
			b,
			_p4._0);
	});
var _elm_lang$core$Set$toList = function (_p6) {
	var _p7 = _p6;
	return _elm_lang$core$Dict$keys(_p7._0);
};
var _elm_lang$core$Set$size = function (_p8) {
	var _p9 = _p8;
	return _elm_lang$core$Dict$size(_p9._0);
};
var _elm_lang$core$Set$member = F2(
	function (k, _p10) {
		var _p11 = _p10;
		return A2(_elm_lang$core$Dict$member, k, _p11._0);
	});
var _elm_lang$core$Set$isEmpty = function (_p12) {
	var _p13 = _p12;
	return _elm_lang$core$Dict$isEmpty(_p13._0);
};
var _elm_lang$core$Set$Set_elm_builtin = function (a) {
	return {ctor: 'Set_elm_builtin', _0: a};
};
var _elm_lang$core$Set$empty = _elm_lang$core$Set$Set_elm_builtin(_elm_lang$core$Dict$empty);
var _elm_lang$core$Set$singleton = function (k) {
	return _elm_lang$core$Set$Set_elm_builtin(
		A2(
			_elm_lang$core$Dict$singleton,
			k,
			{ctor: '_Tuple0'}));
};
var _elm_lang$core$Set$insert = F2(
	function (k, _p14) {
		var _p15 = _p14;
		return _elm_lang$core$Set$Set_elm_builtin(
			A3(
				_elm_lang$core$Dict$insert,
				k,
				{ctor: '_Tuple0'},
				_p15._0));
	});
var _elm_lang$core$Set$fromList = function (xs) {
	return A3(_elm_lang$core$List$foldl, _elm_lang$core$Set$insert, _elm_lang$core$Set$empty, xs);
};
var _elm_lang$core$Set$map = F2(
	function (f, s) {
		return _elm_lang$core$Set$fromList(
			A2(
				_elm_lang$core$List$map,
				f,
				_elm_lang$core$Set$toList(s)));
	});
var _elm_lang$core$Set$remove = F2(
	function (k, _p16) {
		var _p17 = _p16;
		return _elm_lang$core$Set$Set_elm_builtin(
			A2(_elm_lang$core$Dict$remove, k, _p17._0));
	});
var _elm_lang$core$Set$union = F2(
	function (_p19, _p18) {
		var _p20 = _p19;
		var _p21 = _p18;
		return _elm_lang$core$Set$Set_elm_builtin(
			A2(_elm_lang$core$Dict$union, _p20._0, _p21._0));
	});
var _elm_lang$core$Set$intersect = F2(
	function (_p23, _p22) {
		var _p24 = _p23;
		var _p25 = _p22;
		return _elm_lang$core$Set$Set_elm_builtin(
			A2(_elm_lang$core$Dict$intersect, _p24._0, _p25._0));
	});
var _elm_lang$core$Set$diff = F2(
	function (_p27, _p26) {
		var _p28 = _p27;
		var _p29 = _p26;
		return _elm_lang$core$Set$Set_elm_builtin(
			A2(_elm_lang$core$Dict$diff, _p28._0, _p29._0));
	});
var _elm_lang$core$Set$filter = F2(
	function (p, _p30) {
		var _p31 = _p30;
		return _elm_lang$core$Set$Set_elm_builtin(
			A2(
				_elm_lang$core$Dict$filter,
				F2(
					function (k, _p32) {
						return p(k);
					}),
				_p31._0));
	});
var _elm_lang$core$Set$partition = F2(
	function (p, _p33) {
		var _p34 = _p33;
		var _p35 = A2(
			_elm_lang$core$Dict$partition,
			F2(
				function (k, _p36) {
					return p(k);
				}),
			_p34._0);
		var p1 = _p35._0;
		var p2 = _p35._1;
		return {
			ctor: '_Tuple2',
			_0: _elm_lang$core$Set$Set_elm_builtin(p1),
			_1: _elm_lang$core$Set$Set_elm_builtin(p2)
		};
	});

var _elm_community$json_extra$Json_Decode_Extra$combine = A2(
	_elm_lang$core$List$foldr,
	_elm_lang$core$Json_Decode$map2(
		F2(
			function (x, y) {
				return {ctor: '::', _0: x, _1: y};
			})),
	_elm_lang$core$Json_Decode$succeed(
		{ctor: '[]'}));
var _elm_community$json_extra$Json_Decode_Extra$collection = function (decoder) {
	return A2(
		_elm_lang$core$Json_Decode$andThen,
		function (length) {
			return _elm_community$json_extra$Json_Decode_Extra$combine(
				A2(
					_elm_lang$core$List$map,
					function (index) {
						return A2(
							_elm_lang$core$Json_Decode$field,
							_elm_lang$core$Basics$toString(index),
							decoder);
					},
					A2(_elm_lang$core$List$range, 0, length - 1)));
		},
		A2(_elm_lang$core$Json_Decode$field, 'length', _elm_lang$core$Json_Decode$int));
};
var _elm_community$json_extra$Json_Decode_Extra$fromResult = function (result) {
	var _p0 = result;
	if (_p0.ctor === 'Ok') {
		return _elm_lang$core$Json_Decode$succeed(_p0._0);
	} else {
		return _elm_lang$core$Json_Decode$fail(_p0._0);
	}
};
var _elm_community$json_extra$Json_Decode_Extra$parseInt = A2(
	_elm_lang$core$Json_Decode$andThen,
	function (_p1) {
		return _elm_community$json_extra$Json_Decode_Extra$fromResult(
			_elm_lang$core$String$toInt(_p1));
	},
	_elm_lang$core$Json_Decode$string);
var _elm_community$json_extra$Json_Decode_Extra$parseFloat = A2(
	_elm_lang$core$Json_Decode$andThen,
	function (_p2) {
		return _elm_community$json_extra$Json_Decode_Extra$fromResult(
			_elm_lang$core$String$toFloat(_p2));
	},
	_elm_lang$core$Json_Decode$string);
var _elm_community$json_extra$Json_Decode_Extra$doubleEncoded = function (decoder) {
	return A2(
		_elm_lang$core$Json_Decode$andThen,
		function (_p3) {
			return _elm_community$json_extra$Json_Decode_Extra$fromResult(
				A2(_elm_lang$core$Json_Decode$decodeString, decoder, _p3));
		},
		_elm_lang$core$Json_Decode$string);
};
var _elm_community$json_extra$Json_Decode_Extra$keys = A2(
	_elm_lang$core$Json_Decode$map,
	A2(
		_elm_lang$core$List$foldl,
		F2(
			function (_p4, acc) {
				var _p5 = _p4;
				return {ctor: '::', _0: _p5._0, _1: acc};
			}),
		{ctor: '[]'}),
	_elm_lang$core$Json_Decode$keyValuePairs(
		_elm_lang$core$Json_Decode$succeed(
			{ctor: '_Tuple0'})));
var _elm_community$json_extra$Json_Decode_Extra$sequenceHelp = F2(
	function (decoders, jsonValues) {
		return (!_elm_lang$core$Native_Utils.eq(
			_elm_lang$core$List$length(jsonValues),
			_elm_lang$core$List$length(decoders))) ? _elm_lang$core$Json_Decode$fail('Number of decoders does not match number of values') : _elm_community$json_extra$Json_Decode_Extra$fromResult(
			A3(
				_elm_lang$core$List$foldr,
				_elm_lang$core$Result$map2(
					F2(
						function (x, y) {
							return {ctor: '::', _0: x, _1: y};
						})),
				_elm_lang$core$Result$Ok(
					{ctor: '[]'}),
				A3(_elm_lang$core$List$map2, _elm_lang$core$Json_Decode$decodeValue, decoders, jsonValues)));
	});
var _elm_community$json_extra$Json_Decode_Extra$sequence = function (decoders) {
	return A2(
		_elm_lang$core$Json_Decode$andThen,
		_elm_community$json_extra$Json_Decode_Extra$sequenceHelp(decoders),
		_elm_lang$core$Json_Decode$list(_elm_lang$core$Json_Decode$value));
};
var _elm_community$json_extra$Json_Decode_Extra$indexedList = function (indexedDecoder) {
	return A2(
		_elm_lang$core$Json_Decode$andThen,
		function (values) {
			return _elm_community$json_extra$Json_Decode_Extra$sequence(
				A2(
					_elm_lang$core$List$map,
					indexedDecoder,
					A2(
						_elm_lang$core$List$range,
						0,
						_elm_lang$core$List$length(values) - 1)));
		},
		_elm_lang$core$Json_Decode$list(_elm_lang$core$Json_Decode$value));
};
var _elm_community$json_extra$Json_Decode_Extra$optionalField = F2(
	function (fieldName, decoder) {
		var finishDecoding = function (json) {
			var _p6 = A2(
				_elm_lang$core$Json_Decode$decodeValue,
				A2(_elm_lang$core$Json_Decode$field, fieldName, _elm_lang$core$Json_Decode$value),
				json);
			if (_p6.ctor === 'Ok') {
				return A2(
					_elm_lang$core$Json_Decode$map,
					_elm_lang$core$Maybe$Just,
					A2(_elm_lang$core$Json_Decode$field, fieldName, decoder));
			} else {
				return _elm_lang$core$Json_Decode$succeed(_elm_lang$core$Maybe$Nothing);
			}
		};
		return A2(_elm_lang$core$Json_Decode$andThen, finishDecoding, _elm_lang$core$Json_Decode$value);
	});
var _elm_community$json_extra$Json_Decode_Extra$withDefault = F2(
	function (fallback, decoder) {
		return A2(
			_elm_lang$core$Json_Decode$map,
			_elm_lang$core$Maybe$withDefault(fallback),
			_elm_lang$core$Json_Decode$maybe(decoder));
	});
var _elm_community$json_extra$Json_Decode_Extra$decodeDictFromTuples = F2(
	function (keyDecoder, tuples) {
		var _p7 = tuples;
		if (_p7.ctor === '[]') {
			return _elm_lang$core$Json_Decode$succeed(_elm_lang$core$Dict$empty);
		} else {
			var _p8 = A2(_elm_lang$core$Json_Decode$decodeString, keyDecoder, _p7._0._0);
			if (_p8.ctor === 'Ok') {
				return A2(
					_elm_lang$core$Json_Decode$andThen,
					function (_p9) {
						return _elm_lang$core$Json_Decode$succeed(
							A3(_elm_lang$core$Dict$insert, _p8._0, _p7._0._1, _p9));
					},
					A2(_elm_community$json_extra$Json_Decode_Extra$decodeDictFromTuples, keyDecoder, _p7._1));
			} else {
				return _elm_lang$core$Json_Decode$fail(_p8._0);
			}
		}
	});
var _elm_community$json_extra$Json_Decode_Extra$dict2 = F2(
	function (keyDecoder, valueDecoder) {
		return A2(
			_elm_lang$core$Json_Decode$andThen,
			_elm_community$json_extra$Json_Decode_Extra$decodeDictFromTuples(keyDecoder),
			_elm_lang$core$Json_Decode$keyValuePairs(valueDecoder));
	});
var _elm_community$json_extra$Json_Decode_Extra$set = function (decoder) {
	return A2(
		_elm_lang$core$Json_Decode$map,
		_elm_lang$core$Set$fromList,
		_elm_lang$core$Json_Decode$list(decoder));
};
var _elm_community$json_extra$Json_Decode_Extra$date = A2(
	_elm_lang$core$Json_Decode$andThen,
	function (_p10) {
		return _elm_community$json_extra$Json_Decode_Extra$fromResult(
			_elm_lang$core$Date$fromString(_p10));
	},
	_elm_lang$core$Json_Decode$string);
var _elm_community$json_extra$Json_Decode_Extra$andMap = _elm_lang$core$Json_Decode$map2(
	F2(
		function (x, y) {
			return y(x);
		}));
var _elm_community$json_extra$Json_Decode_Extra_ops = _elm_community$json_extra$Json_Decode_Extra_ops || {};
_elm_community$json_extra$Json_Decode_Extra_ops['|:'] = _elm_lang$core$Basics$flip(_elm_community$json_extra$Json_Decode_Extra$andMap);

var _elm_community$json_extra$Json_Encode_Extra$dict = F3(
	function (toKey, toValue, dict) {
		return _elm_lang$core$Json_Encode$object(
			A2(
				_elm_lang$core$List$map,
				function (_p0) {
					var _p1 = _p0;
					return {
						ctor: '_Tuple2',
						_0: toKey(_p1._0),
						_1: toValue(_p1._1)
					};
				},
				_elm_lang$core$Dict$toList(dict)));
	});
var _elm_community$json_extra$Json_Encode_Extra$maybe = function (encoder) {
	return function (_p2) {
		return A2(
			_elm_lang$core$Maybe$withDefault,
			_elm_lang$core$Json_Encode$null,
			A2(_elm_lang$core$Maybe$map, encoder, _p2));
	};
};

var _elm_lang$core$Process$kill = _elm_lang$core$Native_Scheduler.kill;
var _elm_lang$core$Process$sleep = _elm_lang$core$Native_Scheduler.sleep;
var _elm_lang$core$Process$spawn = _elm_lang$core$Native_Scheduler.spawn;

var _elm_lang$http$Native_Http = function() {


// ENCODING AND DECODING

function encodeUri(string)
{
	return encodeURIComponent(string);
}

function decodeUri(string)
{
	try
	{
		return _elm_lang$core$Maybe$Just(decodeURIComponent(string));
	}
	catch(e)
	{
		return _elm_lang$core$Maybe$Nothing;
	}
}


// SEND REQUEST

function toTask(request, maybeProgress)
{
	return _elm_lang$core$Native_Scheduler.nativeBinding(function(callback)
	{
		var xhr = new XMLHttpRequest();

		configureProgress(xhr, maybeProgress);

		xhr.addEventListener('error', function() {
			callback(_elm_lang$core$Native_Scheduler.fail({ ctor: 'NetworkError' }));
		});
		xhr.addEventListener('timeout', function() {
			callback(_elm_lang$core$Native_Scheduler.fail({ ctor: 'Timeout' }));
		});
		xhr.addEventListener('load', function() {
			callback(handleResponse(xhr, request.expect.responseToResult));
		});

		try
		{
			xhr.open(request.method, request.url, true);
		}
		catch (e)
		{
			return callback(_elm_lang$core$Native_Scheduler.fail({ ctor: 'BadUrl', _0: request.url }));
		}

		configureRequest(xhr, request);
		send(xhr, request.body);

		return function() { xhr.abort(); };
	});
}

function configureProgress(xhr, maybeProgress)
{
	if (maybeProgress.ctor === 'Nothing')
	{
		return;
	}

	xhr.addEventListener('progress', function(event) {
		if (!event.lengthComputable)
		{
			return;
		}
		_elm_lang$core$Native_Scheduler.rawSpawn(maybeProgress._0({
			bytes: event.loaded,
			bytesExpected: event.total
		}));
	});
}

function configureRequest(xhr, request)
{
	function setHeader(pair)
	{
		xhr.setRequestHeader(pair._0, pair._1);
	}

	A2(_elm_lang$core$List$map, setHeader, request.headers);
	xhr.responseType = request.expect.responseType;
	xhr.withCredentials = request.withCredentials;

	if (request.timeout.ctor === 'Just')
	{
		xhr.timeout = request.timeout._0;
	}
}

function send(xhr, body)
{
	switch (body.ctor)
	{
		case 'EmptyBody':
			xhr.send();
			return;

		case 'StringBody':
			xhr.setRequestHeader('Content-Type', body._0);
			xhr.send(body._1);
			return;

		case 'FormDataBody':
			xhr.send(body._0);
			return;
	}
}


// RESPONSES

function handleResponse(xhr, responseToResult)
{
	var response = toResponse(xhr);

	if (xhr.status < 200 || 300 <= xhr.status)
	{
		response.body = xhr.responseText;
		return _elm_lang$core$Native_Scheduler.fail({
			ctor: 'BadStatus',
			_0: response
		});
	}

	var result = responseToResult(response);

	if (result.ctor === 'Ok')
	{
		return _elm_lang$core$Native_Scheduler.succeed(result._0);
	}
	else
	{
		response.body = xhr.responseText;
		return _elm_lang$core$Native_Scheduler.fail({
			ctor: 'BadPayload',
			_0: result._0,
			_1: response
		});
	}
}

function toResponse(xhr)
{
	return {
		status: { code: xhr.status, message: xhr.statusText },
		headers: parseHeaders(xhr.getAllResponseHeaders()),
		url: xhr.responseURL,
		body: xhr.response
	};
}

function parseHeaders(rawHeaders)
{
	var headers = _elm_lang$core$Dict$empty;

	if (!rawHeaders)
	{
		return headers;
	}

	var headerPairs = rawHeaders.split('\u000d\u000a');
	for (var i = headerPairs.length; i--; )
	{
		var headerPair = headerPairs[i];
		var index = headerPair.indexOf('\u003a\u0020');
		if (index > 0)
		{
			var key = headerPair.substring(0, index);
			var value = headerPair.substring(index + 2);

			headers = A3(_elm_lang$core$Dict$update, key, function(oldValue) {
				if (oldValue.ctor === 'Just')
				{
					return _elm_lang$core$Maybe$Just(value + ', ' + oldValue._0);
				}
				return _elm_lang$core$Maybe$Just(value);
			}, headers);
		}
	}

	return headers;
}


// EXPECTORS

function expectStringResponse(responseToResult)
{
	return {
		responseType: 'text',
		responseToResult: responseToResult
	};
}

function mapExpect(func, expect)
{
	return {
		responseType: expect.responseType,
		responseToResult: function(response) {
			var convertedResponse = expect.responseToResult(response);
			return A2(_elm_lang$core$Result$map, func, convertedResponse);
		}
	};
}


// BODY

function multipart(parts)
{
	var formData = new FormData();

	while (parts.ctor !== '[]')
	{
		var part = parts._0;
		formData.append(part._0, part._1);
		parts = parts._1;
	}

	return { ctor: 'FormDataBody', _0: formData };
}

return {
	toTask: F2(toTask),
	expectStringResponse: expectStringResponse,
	mapExpect: F2(mapExpect),
	multipart: multipart,
	encodeUri: encodeUri,
	decodeUri: decodeUri
};

}();

var _elm_lang$http$Http_Internal$map = F2(
	function (func, request) {
		return _elm_lang$core$Native_Utils.update(
			request,
			{
				expect: A2(_elm_lang$http$Native_Http.mapExpect, func, request.expect)
			});
	});
var _elm_lang$http$Http_Internal$RawRequest = F7(
	function (a, b, c, d, e, f, g) {
		return {method: a, headers: b, url: c, body: d, expect: e, timeout: f, withCredentials: g};
	});
var _elm_lang$http$Http_Internal$Request = function (a) {
	return {ctor: 'Request', _0: a};
};
var _elm_lang$http$Http_Internal$Expect = {ctor: 'Expect'};
var _elm_lang$http$Http_Internal$FormDataBody = {ctor: 'FormDataBody'};
var _elm_lang$http$Http_Internal$StringBody = F2(
	function (a, b) {
		return {ctor: 'StringBody', _0: a, _1: b};
	});
var _elm_lang$http$Http_Internal$EmptyBody = {ctor: 'EmptyBody'};
var _elm_lang$http$Http_Internal$Header = F2(
	function (a, b) {
		return {ctor: 'Header', _0: a, _1: b};
	});

var _elm_lang$http$Http$decodeUri = _elm_lang$http$Native_Http.decodeUri;
var _elm_lang$http$Http$encodeUri = _elm_lang$http$Native_Http.encodeUri;
var _elm_lang$http$Http$expectStringResponse = _elm_lang$http$Native_Http.expectStringResponse;
var _elm_lang$http$Http$expectJson = function (decoder) {
	return _elm_lang$http$Http$expectStringResponse(
		function (response) {
			return A2(_elm_lang$core$Json_Decode$decodeString, decoder, response.body);
		});
};
var _elm_lang$http$Http$expectString = _elm_lang$http$Http$expectStringResponse(
	function (response) {
		return _elm_lang$core$Result$Ok(response.body);
	});
var _elm_lang$http$Http$multipartBody = _elm_lang$http$Native_Http.multipart;
var _elm_lang$http$Http$stringBody = _elm_lang$http$Http_Internal$StringBody;
var _elm_lang$http$Http$jsonBody = function (value) {
	return A2(
		_elm_lang$http$Http_Internal$StringBody,
		'application/json',
		A2(_elm_lang$core$Json_Encode$encode, 0, value));
};
var _elm_lang$http$Http$emptyBody = _elm_lang$http$Http_Internal$EmptyBody;
var _elm_lang$http$Http$header = _elm_lang$http$Http_Internal$Header;
var _elm_lang$http$Http$request = _elm_lang$http$Http_Internal$Request;
var _elm_lang$http$Http$post = F3(
	function (url, body, decoder) {
		return _elm_lang$http$Http$request(
			{
				method: 'POST',
				headers: {ctor: '[]'},
				url: url,
				body: body,
				expect: _elm_lang$http$Http$expectJson(decoder),
				timeout: _elm_lang$core$Maybe$Nothing,
				withCredentials: false
			});
	});
var _elm_lang$http$Http$get = F2(
	function (url, decoder) {
		return _elm_lang$http$Http$request(
			{
				method: 'GET',
				headers: {ctor: '[]'},
				url: url,
				body: _elm_lang$http$Http$emptyBody,
				expect: _elm_lang$http$Http$expectJson(decoder),
				timeout: _elm_lang$core$Maybe$Nothing,
				withCredentials: false
			});
	});
var _elm_lang$http$Http$getString = function (url) {
	return _elm_lang$http$Http$request(
		{
			method: 'GET',
			headers: {ctor: '[]'},
			url: url,
			body: _elm_lang$http$Http$emptyBody,
			expect: _elm_lang$http$Http$expectString,
			timeout: _elm_lang$core$Maybe$Nothing,
			withCredentials: false
		});
};
var _elm_lang$http$Http$toTask = function (_p0) {
	var _p1 = _p0;
	return A2(_elm_lang$http$Native_Http.toTask, _p1._0, _elm_lang$core$Maybe$Nothing);
};
var _elm_lang$http$Http$send = F2(
	function (resultToMessage, request) {
		return A2(
			_elm_lang$core$Task$attempt,
			resultToMessage,
			_elm_lang$http$Http$toTask(request));
	});
var _elm_lang$http$Http$Response = F4(
	function (a, b, c, d) {
		return {url: a, status: b, headers: c, body: d};
	});
var _elm_lang$http$Http$BadPayload = F2(
	function (a, b) {
		return {ctor: 'BadPayload', _0: a, _1: b};
	});
var _elm_lang$http$Http$BadStatus = function (a) {
	return {ctor: 'BadStatus', _0: a};
};
var _elm_lang$http$Http$NetworkError = {ctor: 'NetworkError'};
var _elm_lang$http$Http$Timeout = {ctor: 'Timeout'};
var _elm_lang$http$Http$BadUrl = function (a) {
	return {ctor: 'BadUrl', _0: a};
};
var _elm_lang$http$Http$StringPart = F2(
	function (a, b) {
		return {ctor: 'StringPart', _0: a, _1: b};
	});
var _elm_lang$http$Http$stringPart = _elm_lang$http$Http$StringPart;

var _jamesmacaulay$elm_graphql$GraphQL_Response$RequestError = F2(
	function (a, b) {
		return {message: a, locations: b};
	});
var _jamesmacaulay$elm_graphql$GraphQL_Response$DocumentLocation = F2(
	function (a, b) {
		return {line: a, column: b};
	});
var _jamesmacaulay$elm_graphql$GraphQL_Response$documentLocationDecoder = A3(
	_elm_lang$core$Json_Decode$map2,
	_jamesmacaulay$elm_graphql$GraphQL_Response$DocumentLocation,
	A2(_elm_lang$core$Json_Decode$field, 'line', _elm_lang$core$Json_Decode$int),
	A2(_elm_lang$core$Json_Decode$field, 'column', _elm_lang$core$Json_Decode$int));
var _jamesmacaulay$elm_graphql$GraphQL_Response$errorsDecoder = _elm_lang$core$Json_Decode$list(
	A3(
		_elm_lang$core$Json_Decode$map2,
		_jamesmacaulay$elm_graphql$GraphQL_Response$RequestError,
		A2(_elm_lang$core$Json_Decode$field, 'message', _elm_lang$core$Json_Decode$string),
		_elm_lang$core$Json_Decode$oneOf(
			{
				ctor: '::',
				_0: A2(
					_elm_lang$core$Json_Decode$field,
					'locations',
					_elm_lang$core$Json_Decode$list(_jamesmacaulay$elm_graphql$GraphQL_Response$documentLocationDecoder)),
				_1: {
					ctor: '::',
					_0: _elm_lang$core$Json_Decode$succeed(
						{ctor: '[]'}),
					_1: {ctor: '[]'}
				}
			})));

var _jamesmacaulay$elm_graphql$GraphQL_Client_Http_Util$errorsResponseDecoder = A2(_elm_lang$core$Json_Decode$field, 'errors', _jamesmacaulay$elm_graphql$GraphQL_Response$errorsDecoder);
var _jamesmacaulay$elm_graphql$GraphQL_Client_Http_Util$convertHttpError = F3(
	function (wrapHttpError, wrapGraphQLError, httpError) {
		var handleErrorWithResponseBody = function (responseBody) {
			return A2(
				_elm_lang$core$Result$withDefault,
				wrapHttpError(httpError),
				A2(
					_elm_lang$core$Result$map,
					wrapGraphQLError,
					A2(_elm_lang$core$Json_Decode$decodeString, _jamesmacaulay$elm_graphql$GraphQL_Client_Http_Util$errorsResponseDecoder, responseBody)));
		};
		var _p0 = httpError;
		switch (_p0.ctor) {
			case 'BadStatus':
				return handleErrorWithResponseBody(_p0._0.body);
			case 'BadPayload':
				return handleErrorWithResponseBody(_p0._1.body);
			default:
				return wrapHttpError(httpError);
		}
	});
var _jamesmacaulay$elm_graphql$GraphQL_Client_Http_Util$defaultExpect = function (_p1) {
	return _elm_lang$http$Http$expectJson(
		A2(_elm_lang$core$Json_Decode$field, 'data', _p1));
};
var _jamesmacaulay$elm_graphql$GraphQL_Client_Http_Util$defaultRequestOptions = function (url) {
	return {
		method: 'POST',
		headers: {ctor: '[]'},
		url: url,
		timeout: _elm_lang$core$Maybe$Nothing,
		withCredentials: false
	};
};
var _jamesmacaulay$elm_graphql$GraphQL_Client_Http_Util$parameterizedUrl = F3(
	function (url, documentString, variableValues) {
		var variablesParam = A2(
			_elm_lang$core$Maybe$withDefault,
			'',
			A2(
				_elm_lang$core$Maybe$map,
				function (obj) {
					return A2(
						_elm_lang$core$Basics_ops['++'],
						'&variables=',
						_elm_lang$http$Http$encodeUri(
							A2(_elm_lang$core$Json_Encode$encode, 0, obj)));
				},
				variableValues));
		var firstParamPrefix = A2(_elm_lang$core$String$contains, '?', url) ? '&' : '?';
		var queryParam = A2(
			_elm_lang$core$Basics_ops['++'],
			firstParamPrefix,
			A2(
				_elm_lang$core$Basics_ops['++'],
				'query=',
				_elm_lang$http$Http$encodeUri(documentString)));
		return A2(
			_elm_lang$core$Basics_ops['++'],
			url,
			A2(_elm_lang$core$Basics_ops['++'], queryParam, variablesParam));
	});
var _jamesmacaulay$elm_graphql$GraphQL_Client_Http_Util$postBodyJson = F2(
	function (documentString, variableValues) {
		var extraParams = A2(
			_elm_lang$core$Maybe$withDefault,
			{ctor: '[]'},
			A2(
				_elm_lang$core$Maybe$map,
				function (obj) {
					return {
						ctor: '::',
						_0: {ctor: '_Tuple2', _0: 'variables', _1: obj},
						_1: {ctor: '[]'}
					};
				},
				variableValues));
		var documentValue = _elm_lang$core$Json_Encode$string(documentString);
		return _elm_lang$core$Json_Encode$object(
			A2(
				_elm_lang$core$Basics_ops['++'],
				{
					ctor: '::',
					_0: {ctor: '_Tuple2', _0: 'query', _1: documentValue},
					_1: {ctor: '[]'}
				},
				extraParams));
	});
var _jamesmacaulay$elm_graphql$GraphQL_Client_Http_Util$postBody = F2(
	function (documentString, variableValues) {
		return _elm_lang$http$Http$jsonBody(
			A2(_jamesmacaulay$elm_graphql$GraphQL_Client_Http_Util$postBodyJson, documentString, variableValues));
	});
var _jamesmacaulay$elm_graphql$GraphQL_Client_Http_Util$requestConfig = F4(
	function (requestOptions, documentString, expect, variableValues) {
		var _p2 = _elm_lang$core$Native_Utils.eq(requestOptions.method, 'GET') ? {
			ctor: '_Tuple2',
			_0: A3(_jamesmacaulay$elm_graphql$GraphQL_Client_Http_Util$parameterizedUrl, requestOptions.url, documentString, variableValues),
			_1: _elm_lang$http$Http$emptyBody
		} : {
			ctor: '_Tuple2',
			_0: requestOptions.url,
			_1: A2(_jamesmacaulay$elm_graphql$GraphQL_Client_Http_Util$postBody, documentString, variableValues)
		};
		var url = _p2._0;
		var body = _p2._1;
		return {method: requestOptions.method, headers: requestOptions.headers, url: url, body: body, expect: expect, timeout: requestOptions.timeout, withCredentials: requestOptions.withCredentials};
	});
var _jamesmacaulay$elm_graphql$GraphQL_Client_Http_Util$RequestOptions = F5(
	function (a, b, c, d, e) {
		return {method: a, headers: b, url: c, timeout: d, withCredentials: e};
	});
var _jamesmacaulay$elm_graphql$GraphQL_Client_Http_Util$RequestError = F2(
	function (a, b) {
		return {message: a, locations: b};
	});
var _jamesmacaulay$elm_graphql$GraphQL_Client_Http_Util$DocumentLocation = F2(
	function (a, b) {
		return {line: a, column: b};
	});
var _jamesmacaulay$elm_graphql$GraphQL_Client_Http_Util$RequestConfig = F7(
	function (a, b, c, d, e, f, g) {
		return {method: a, headers: b, url: c, body: d, expect: e, timeout: f, withCredentials: g};
	});
var _jamesmacaulay$elm_graphql$GraphQL_Client_Http_Util$GraphQLError = function (a) {
	return {ctor: 'GraphQLError', _0: a};
};
var _jamesmacaulay$elm_graphql$GraphQL_Client_Http_Util$HttpError = function (a) {
	return {ctor: 'HttpError', _0: a};
};

var _jamesmacaulay$elm_graphql$GraphQL_Request_Document_AST$OperationDefinitionInfo = F5(
	function (a, b, c, d, e) {
		return {operationType: a, name: b, variableDefinitions: c, directives: d, selectionSet: e};
	});
var _jamesmacaulay$elm_graphql$GraphQL_Request_Document_AST$FieldInfo = F5(
	function (a, b, c, d, e) {
		return {alias: a, name: b, $arguments: c, directives: d, selectionSet: e};
	});
var _jamesmacaulay$elm_graphql$GraphQL_Request_Document_AST$FragmentSpreadInfo = F2(
	function (a, b) {
		return {name: a, directives: b};
	});
var _jamesmacaulay$elm_graphql$GraphQL_Request_Document_AST$InlineFragmentInfo = F3(
	function (a, b, c) {
		return {typeCondition: a, directives: b, selectionSet: c};
	});
var _jamesmacaulay$elm_graphql$GraphQL_Request_Document_AST$FragmentDefinitionInfo = F4(
	function (a, b, c, d) {
		return {name: a, typeCondition: b, directives: c, selectionSet: d};
	});
var _jamesmacaulay$elm_graphql$GraphQL_Request_Document_AST$VariableDefinitionInfo = F3(
	function (a, b, c) {
		return {name: a, variableType: b, defaultValue: c};
	});
var _jamesmacaulay$elm_graphql$GraphQL_Request_Document_AST$DirectiveInfo = F2(
	function (a, b) {
		return {name: a, $arguments: b};
	});
var _jamesmacaulay$elm_graphql$GraphQL_Request_Document_AST$Document = function (a) {
	return {ctor: 'Document', _0: a};
};
var _jamesmacaulay$elm_graphql$GraphQL_Request_Document_AST$FragmentDefinition = function (a) {
	return {ctor: 'FragmentDefinition', _0: a};
};
var _jamesmacaulay$elm_graphql$GraphQL_Request_Document_AST$QueryShorthand = function (a) {
	return {ctor: 'QueryShorthand', _0: a};
};
var _jamesmacaulay$elm_graphql$GraphQL_Request_Document_AST$OperationDefinition = function (a) {
	return {ctor: 'OperationDefinition', _0: a};
};
var _jamesmacaulay$elm_graphql$GraphQL_Request_Document_AST$Mutation = {ctor: 'Mutation'};
var _jamesmacaulay$elm_graphql$GraphQL_Request_Document_AST$Query = {ctor: 'Query'};
var _jamesmacaulay$elm_graphql$GraphQL_Request_Document_AST$SelectionSet = function (a) {
	return {ctor: 'SelectionSet', _0: a};
};
var _jamesmacaulay$elm_graphql$GraphQL_Request_Document_AST$InlineFragment = function (a) {
	return {ctor: 'InlineFragment', _0: a};
};
var _jamesmacaulay$elm_graphql$GraphQL_Request_Document_AST$FragmentSpread = function (a) {
	return {ctor: 'FragmentSpread', _0: a};
};
var _jamesmacaulay$elm_graphql$GraphQL_Request_Document_AST$Field = function (a) {
	return {ctor: 'Field', _0: a};
};
var _jamesmacaulay$elm_graphql$GraphQL_Request_Document_AST$TypeCondition = function (a) {
	return {ctor: 'TypeCondition', _0: a};
};
var _jamesmacaulay$elm_graphql$GraphQL_Request_Document_AST$ObjectValue = function (a) {
	return {ctor: 'ObjectValue', _0: a};
};
var _jamesmacaulay$elm_graphql$GraphQL_Request_Document_AST$ListValue = function (a) {
	return {ctor: 'ListValue', _0: a};
};
var _jamesmacaulay$elm_graphql$GraphQL_Request_Document_AST$EnumValue = function (a) {
	return {ctor: 'EnumValue', _0: a};
};
var _jamesmacaulay$elm_graphql$GraphQL_Request_Document_AST$NullValue = {ctor: 'NullValue'};
var _jamesmacaulay$elm_graphql$GraphQL_Request_Document_AST$BooleanValue = function (a) {
	return {ctor: 'BooleanValue', _0: a};
};
var _jamesmacaulay$elm_graphql$GraphQL_Request_Document_AST$StringValue = function (a) {
	return {ctor: 'StringValue', _0: a};
};
var _jamesmacaulay$elm_graphql$GraphQL_Request_Document_AST$FloatValue = function (a) {
	return {ctor: 'FloatValue', _0: a};
};
var _jamesmacaulay$elm_graphql$GraphQL_Request_Document_AST$IntValue = function (a) {
	return {ctor: 'IntValue', _0: a};
};
var _jamesmacaulay$elm_graphql$GraphQL_Request_Document_AST$VariableValue = F2(
	function (a, b) {
		return {ctor: 'VariableValue', _0: a, _1: b};
	});
var _jamesmacaulay$elm_graphql$GraphQL_Request_Document_AST$VariableDefinition = function (a) {
	return {ctor: 'VariableDefinition', _0: a};
};
var _jamesmacaulay$elm_graphql$GraphQL_Request_Document_AST$TypeRef = F2(
	function (a, b) {
		return {ctor: 'TypeRef', _0: a, _1: b};
	});
var _jamesmacaulay$elm_graphql$GraphQL_Request_Document_AST$NonNull = {ctor: 'NonNull'};
var _jamesmacaulay$elm_graphql$GraphQL_Request_Document_AST$Nullable = {ctor: 'Nullable'};
var _jamesmacaulay$elm_graphql$GraphQL_Request_Document_AST$ListTypeRef = function (a) {
	return {ctor: 'ListTypeRef', _0: a};
};
var _jamesmacaulay$elm_graphql$GraphQL_Request_Document_AST$NamedTypeRef = function (a) {
	return {ctor: 'NamedTypeRef', _0: a};
};
var _jamesmacaulay$elm_graphql$GraphQL_Request_Document_AST$Directive = function (a) {
	return {ctor: 'Directive', _0: a};
};

var _jamesmacaulay$elm_graphql$GraphQL_Request_Builder_TypeRef$nullable = function (_p0) {
	var _p1 = _p0;
	return A2(_jamesmacaulay$elm_graphql$GraphQL_Request_Document_AST$TypeRef, _jamesmacaulay$elm_graphql$GraphQL_Request_Document_AST$Nullable, _p1._1);
};
var _jamesmacaulay$elm_graphql$GraphQL_Request_Builder_TypeRef$list = function (_p2) {
	return A2(
		_jamesmacaulay$elm_graphql$GraphQL_Request_Document_AST$TypeRef,
		_jamesmacaulay$elm_graphql$GraphQL_Request_Document_AST$NonNull,
		_jamesmacaulay$elm_graphql$GraphQL_Request_Document_AST$ListTypeRef(_p2));
};
var _jamesmacaulay$elm_graphql$GraphQL_Request_Builder_TypeRef$namedType = function (_p3) {
	return A2(
		_jamesmacaulay$elm_graphql$GraphQL_Request_Document_AST$TypeRef,
		_jamesmacaulay$elm_graphql$GraphQL_Request_Document_AST$NonNull,
		_jamesmacaulay$elm_graphql$GraphQL_Request_Document_AST$NamedTypeRef(_p3));
};
var _jamesmacaulay$elm_graphql$GraphQL_Request_Builder_TypeRef$int = _jamesmacaulay$elm_graphql$GraphQL_Request_Builder_TypeRef$namedType('Int');
var _jamesmacaulay$elm_graphql$GraphQL_Request_Builder_TypeRef$float = _jamesmacaulay$elm_graphql$GraphQL_Request_Builder_TypeRef$namedType('Float');
var _jamesmacaulay$elm_graphql$GraphQL_Request_Builder_TypeRef$string = _jamesmacaulay$elm_graphql$GraphQL_Request_Builder_TypeRef$namedType('String');
var _jamesmacaulay$elm_graphql$GraphQL_Request_Builder_TypeRef$boolean = _jamesmacaulay$elm_graphql$GraphQL_Request_Builder_TypeRef$namedType('Boolean');
var _jamesmacaulay$elm_graphql$GraphQL_Request_Builder_TypeRef$id = _jamesmacaulay$elm_graphql$GraphQL_Request_Builder_TypeRef$namedType('ID');

var _jamesmacaulay$elm_graphql$GraphQL_Request_Builder_Variable$toDefinitionAST = function ($var) {
	var _p0 = $var;
	if (_p0.ctor === 'RequiredVariable') {
		return _jamesmacaulay$elm_graphql$GraphQL_Request_Document_AST$VariableDefinition(
			{name: _p0._0, variableType: _p0._1, defaultValue: _elm_lang$core$Maybe$Nothing});
	} else {
		return _jamesmacaulay$elm_graphql$GraphQL_Request_Document_AST$VariableDefinition(
			{
				name: _p0._0,
				variableType: _p0._1,
				defaultValue: _elm_lang$core$Maybe$Just(_p0._3)
			});
	}
};
var _jamesmacaulay$elm_graphql$GraphQL_Request_Builder_Variable$name = function ($var) {
	var _p1 = $var;
	if (_p1.ctor === 'RequiredVariable') {
		return _p1._0;
	} else {
		return _p1._0;
	}
};
var _jamesmacaulay$elm_graphql$GraphQL_Request_Builder_Variable$valueFromSource = F2(
	function (source, $var) {
		var _p2 = $var;
		if (_p2.ctor === 'RequiredVariable') {
			return _elm_lang$core$Maybe$Just(
				{
					ctor: '_Tuple2',
					_0: _jamesmacaulay$elm_graphql$GraphQL_Request_Builder_Variable$name($var),
					_1: _p2._2(source)
				});
		} else {
			var _p3 = _p2._2(source);
			if (_p3.ctor === 'Nothing') {
				return _elm_lang$core$Maybe$Nothing;
			} else {
				return _elm_lang$core$Maybe$Just(
					{
						ctor: '_Tuple2',
						_0: _jamesmacaulay$elm_graphql$GraphQL_Request_Builder_Variable$name($var),
						_1: _p3._0
					});
			}
		}
	});
var _jamesmacaulay$elm_graphql$GraphQL_Request_Builder_Variable$extractValuesFrom = F2(
	function (source, vars) {
		return A2(
			_elm_lang$core$List$filterMap,
			_jamesmacaulay$elm_graphql$GraphQL_Request_Builder_Variable$valueFromSource(source),
			vars);
	});
var _jamesmacaulay$elm_graphql$GraphQL_Request_Builder_Variable$fieldTuple = F2(
	function (source, _p4) {
		var _p5 = _p4;
		return {
			ctor: '_Tuple2',
			_0: _p5._0,
			_1: _p5._2(source)
		};
	});
var _jamesmacaulay$elm_graphql$GraphQL_Request_Builder_Variable$VariableSpec = F3(
	function (a, b, c) {
		return {ctor: 'VariableSpec', _0: a, _1: b, _2: c};
	});
var _jamesmacaulay$elm_graphql$GraphQL_Request_Builder_Variable$Nullable = {ctor: 'Nullable'};
var _jamesmacaulay$elm_graphql$GraphQL_Request_Builder_Variable$nullable = function (_p6) {
	var _p7 = _p6;
	return A3(
		_jamesmacaulay$elm_graphql$GraphQL_Request_Builder_Variable$VariableSpec,
		_jamesmacaulay$elm_graphql$GraphQL_Request_Builder_Variable$Nullable,
		_jamesmacaulay$elm_graphql$GraphQL_Request_Builder_TypeRef$nullable(_p7._1),
		function (_p8) {
			return A2(
				_elm_lang$core$Maybe$withDefault,
				_jamesmacaulay$elm_graphql$GraphQL_Request_Document_AST$NullValue,
				A2(_elm_lang$core$Maybe$map, _p7._2, _p8));
		});
};
var _jamesmacaulay$elm_graphql$GraphQL_Request_Builder_Variable$NonNull = {ctor: 'NonNull'};
var _jamesmacaulay$elm_graphql$GraphQL_Request_Builder_Variable$int = A3(_jamesmacaulay$elm_graphql$GraphQL_Request_Builder_Variable$VariableSpec, _jamesmacaulay$elm_graphql$GraphQL_Request_Builder_Variable$NonNull, _jamesmacaulay$elm_graphql$GraphQL_Request_Builder_TypeRef$int, _jamesmacaulay$elm_graphql$GraphQL_Request_Document_AST$IntValue);
var _jamesmacaulay$elm_graphql$GraphQL_Request_Builder_Variable$float = A3(_jamesmacaulay$elm_graphql$GraphQL_Request_Builder_Variable$VariableSpec, _jamesmacaulay$elm_graphql$GraphQL_Request_Builder_Variable$NonNull, _jamesmacaulay$elm_graphql$GraphQL_Request_Builder_TypeRef$float, _jamesmacaulay$elm_graphql$GraphQL_Request_Document_AST$FloatValue);
var _jamesmacaulay$elm_graphql$GraphQL_Request_Builder_Variable$string = A3(_jamesmacaulay$elm_graphql$GraphQL_Request_Builder_Variable$VariableSpec, _jamesmacaulay$elm_graphql$GraphQL_Request_Builder_Variable$NonNull, _jamesmacaulay$elm_graphql$GraphQL_Request_Builder_TypeRef$string, _jamesmacaulay$elm_graphql$GraphQL_Request_Document_AST$StringValue);
var _jamesmacaulay$elm_graphql$GraphQL_Request_Builder_Variable$bool = A3(_jamesmacaulay$elm_graphql$GraphQL_Request_Builder_Variable$VariableSpec, _jamesmacaulay$elm_graphql$GraphQL_Request_Builder_Variable$NonNull, _jamesmacaulay$elm_graphql$GraphQL_Request_Builder_TypeRef$boolean, _jamesmacaulay$elm_graphql$GraphQL_Request_Document_AST$BooleanValue);
var _jamesmacaulay$elm_graphql$GraphQL_Request_Builder_Variable$id = A3(_jamesmacaulay$elm_graphql$GraphQL_Request_Builder_Variable$VariableSpec, _jamesmacaulay$elm_graphql$GraphQL_Request_Builder_Variable$NonNull, _jamesmacaulay$elm_graphql$GraphQL_Request_Builder_TypeRef$id, _jamesmacaulay$elm_graphql$GraphQL_Request_Document_AST$StringValue);
var _jamesmacaulay$elm_graphql$GraphQL_Request_Builder_Variable$enum = F2(
	function (typeName, convert) {
		return A3(
			_jamesmacaulay$elm_graphql$GraphQL_Request_Builder_Variable$VariableSpec,
			_jamesmacaulay$elm_graphql$GraphQL_Request_Builder_Variable$NonNull,
			_jamesmacaulay$elm_graphql$GraphQL_Request_Builder_TypeRef$namedType(typeName),
			function (_p9) {
				return _jamesmacaulay$elm_graphql$GraphQL_Request_Document_AST$EnumValue(
					convert(_p9));
			});
	});
var _jamesmacaulay$elm_graphql$GraphQL_Request_Builder_Variable$list = function (_p10) {
	var _p11 = _p10;
	return A3(
		_jamesmacaulay$elm_graphql$GraphQL_Request_Builder_Variable$VariableSpec,
		_jamesmacaulay$elm_graphql$GraphQL_Request_Builder_Variable$NonNull,
		_jamesmacaulay$elm_graphql$GraphQL_Request_Builder_TypeRef$list(_p11._1),
		function (_p12) {
			return _jamesmacaulay$elm_graphql$GraphQL_Request_Document_AST$ListValue(
				A2(_elm_lang$core$List$map, _p11._2, _p12));
		});
};
var _jamesmacaulay$elm_graphql$GraphQL_Request_Builder_Variable$object = F2(
	function (typeName, fields) {
		return A3(
			_jamesmacaulay$elm_graphql$GraphQL_Request_Builder_Variable$VariableSpec,
			_jamesmacaulay$elm_graphql$GraphQL_Request_Builder_Variable$NonNull,
			_jamesmacaulay$elm_graphql$GraphQL_Request_Builder_TypeRef$namedType(typeName),
			function (source) {
				return _jamesmacaulay$elm_graphql$GraphQL_Request_Document_AST$ObjectValue(
					A2(
						_elm_lang$core$List$map,
						_jamesmacaulay$elm_graphql$GraphQL_Request_Builder_Variable$fieldTuple(source),
						fields));
			});
	});
var _jamesmacaulay$elm_graphql$GraphQL_Request_Builder_Variable$OptionalVariable = F4(
	function (a, b, c, d) {
		return {ctor: 'OptionalVariable', _0: a, _1: b, _2: c, _3: d};
	});
var _jamesmacaulay$elm_graphql$GraphQL_Request_Builder_Variable$optional = F4(
	function (name, extractMaybe, _p13, defaultValue) {
		var _p14 = _p13;
		var _p16 = _p14._2;
		return A4(
			_jamesmacaulay$elm_graphql$GraphQL_Request_Builder_Variable$OptionalVariable,
			name,
			_jamesmacaulay$elm_graphql$GraphQL_Request_Builder_TypeRef$nullable(_p14._1),
			function (_p15) {
				return A2(
					_elm_lang$core$Maybe$map,
					_p16,
					extractMaybe(_p15));
			},
			_p16(defaultValue));
	});
var _jamesmacaulay$elm_graphql$GraphQL_Request_Builder_Variable$RequiredVariable = F3(
	function (a, b, c) {
		return {ctor: 'RequiredVariable', _0: a, _1: b, _2: c};
	});
var _jamesmacaulay$elm_graphql$GraphQL_Request_Builder_Variable$required = F3(
	function (name, extract, _p17) {
		var _p18 = _p17;
		return A3(
			_jamesmacaulay$elm_graphql$GraphQL_Request_Builder_Variable$RequiredVariable,
			name,
			_p18._1,
			function (_p19) {
				return _p18._2(
					extract(_p19));
			});
	});
var _jamesmacaulay$elm_graphql$GraphQL_Request_Builder_Variable$Field = F3(
	function (a, b, c) {
		return {ctor: 'Field', _0: a, _1: b, _2: c};
	});
var _jamesmacaulay$elm_graphql$GraphQL_Request_Builder_Variable$field = F3(
	function (name, extract, _p20) {
		var _p21 = _p20;
		return A3(
			_jamesmacaulay$elm_graphql$GraphQL_Request_Builder_Variable$Field,
			name,
			_p21._1,
			function (_p22) {
				return _p21._2(
					extract(_p22));
			});
	});

var _jamesmacaulay$elm_graphql$GraphQL_Request_Builder_Variable_Util$variableIsNotInList = F2(
	function (existingVars, thisVar) {
		var thisVarAST = _jamesmacaulay$elm_graphql$GraphQL_Request_Builder_Variable$toDefinitionAST(thisVar);
		var sameASTAsThisVar = function ($var) {
			return _elm_lang$core$Native_Utils.eq(
				_jamesmacaulay$elm_graphql$GraphQL_Request_Builder_Variable$toDefinitionAST($var),
				thisVarAST);
		};
		return !A2(_elm_lang$core$List$any, sameASTAsThisVar, existingVars);
	});
var _jamesmacaulay$elm_graphql$GraphQL_Request_Builder_Variable_Util$mergeVariables = F2(
	function (varsA, varsB) {
		return A2(
			_elm_lang$core$Basics_ops['++'],
			varsA,
			A2(
				_elm_lang$core$List$filter,
				_jamesmacaulay$elm_graphql$GraphQL_Request_Builder_Variable_Util$variableIsNotInList(varsA),
				varsB));
	});

var _jamesmacaulay$elm_graphql$GraphQL_Request_Builder_Arg$getVariables = function (_p0) {
	var _p1 = _p0;
	return _p1._1;
};
var _jamesmacaulay$elm_graphql$GraphQL_Request_Builder_Arg$getAST = function (_p2) {
	var _p3 = _p2;
	return _p3._0;
};
var _jamesmacaulay$elm_graphql$GraphQL_Request_Builder_Arg$valueVariablesFoldStep = function (_p4) {
	return _jamesmacaulay$elm_graphql$GraphQL_Request_Builder_Variable_Util$mergeVariables(
		_jamesmacaulay$elm_graphql$GraphQL_Request_Builder_Arg$getVariables(_p4));
};
var _jamesmacaulay$elm_graphql$GraphQL_Request_Builder_Arg$Value = F2(
	function (a, b) {
		return {ctor: 'Value', _0: a, _1: b};
	});
var _jamesmacaulay$elm_graphql$GraphQL_Request_Builder_Arg$variable = function ($var) {
	return A2(
		_jamesmacaulay$elm_graphql$GraphQL_Request_Builder_Arg$Value,
		A2(
			_jamesmacaulay$elm_graphql$GraphQL_Request_Document_AST$VariableValue,
			{ctor: '_Tuple0'},
			_jamesmacaulay$elm_graphql$GraphQL_Request_Builder_Variable$name($var)),
		{
			ctor: '::',
			_0: $var,
			_1: {ctor: '[]'}
		});
};
var _jamesmacaulay$elm_graphql$GraphQL_Request_Builder_Arg$int = function (x) {
	return A2(
		_jamesmacaulay$elm_graphql$GraphQL_Request_Builder_Arg$Value,
		_jamesmacaulay$elm_graphql$GraphQL_Request_Document_AST$IntValue(x),
		{ctor: '[]'});
};
var _jamesmacaulay$elm_graphql$GraphQL_Request_Builder_Arg$float = function (x) {
	return A2(
		_jamesmacaulay$elm_graphql$GraphQL_Request_Builder_Arg$Value,
		_jamesmacaulay$elm_graphql$GraphQL_Request_Document_AST$FloatValue(x),
		{ctor: '[]'});
};
var _jamesmacaulay$elm_graphql$GraphQL_Request_Builder_Arg$string = function (x) {
	return A2(
		_jamesmacaulay$elm_graphql$GraphQL_Request_Builder_Arg$Value,
		_jamesmacaulay$elm_graphql$GraphQL_Request_Document_AST$StringValue(x),
		{ctor: '[]'});
};
var _jamesmacaulay$elm_graphql$GraphQL_Request_Builder_Arg$bool = function (x) {
	return A2(
		_jamesmacaulay$elm_graphql$GraphQL_Request_Builder_Arg$Value,
		_jamesmacaulay$elm_graphql$GraphQL_Request_Document_AST$BooleanValue(x),
		{ctor: '[]'});
};
var _jamesmacaulay$elm_graphql$GraphQL_Request_Builder_Arg$true = _jamesmacaulay$elm_graphql$GraphQL_Request_Builder_Arg$bool(true);
var _jamesmacaulay$elm_graphql$GraphQL_Request_Builder_Arg$false = _jamesmacaulay$elm_graphql$GraphQL_Request_Builder_Arg$bool(false);
var _jamesmacaulay$elm_graphql$GraphQL_Request_Builder_Arg$null = A2(
	_jamesmacaulay$elm_graphql$GraphQL_Request_Builder_Arg$Value,
	_jamesmacaulay$elm_graphql$GraphQL_Request_Document_AST$NullValue,
	{ctor: '[]'});
var _jamesmacaulay$elm_graphql$GraphQL_Request_Builder_Arg$enum = function (symbol) {
	return A2(
		_jamesmacaulay$elm_graphql$GraphQL_Request_Builder_Arg$Value,
		_jamesmacaulay$elm_graphql$GraphQL_Request_Document_AST$EnumValue(symbol),
		{ctor: '[]'});
};
var _jamesmacaulay$elm_graphql$GraphQL_Request_Builder_Arg$object = function (pairs) {
	return A2(
		_jamesmacaulay$elm_graphql$GraphQL_Request_Builder_Arg$Value,
		_jamesmacaulay$elm_graphql$GraphQL_Request_Document_AST$ObjectValue(
			A2(
				_elm_lang$core$List$map,
				function (_p5) {
					var _p6 = _p5;
					return {ctor: '_Tuple2', _0: _p6._0, _1: _p6._1._0};
				},
				pairs)),
		A3(
			_elm_lang$core$List$foldr,
			function (_p7) {
				return _jamesmacaulay$elm_graphql$GraphQL_Request_Builder_Arg$valueVariablesFoldStep(
					_elm_lang$core$Tuple$second(_p7));
			},
			{ctor: '[]'},
			pairs));
};
var _jamesmacaulay$elm_graphql$GraphQL_Request_Builder_Arg$list = function (values) {
	return A2(
		_jamesmacaulay$elm_graphql$GraphQL_Request_Builder_Arg$Value,
		_jamesmacaulay$elm_graphql$GraphQL_Request_Document_AST$ListValue(
			A2(
				_elm_lang$core$List$map,
				function (_p8) {
					var _p9 = _p8;
					return _p9._0;
				},
				values)),
		A3(
			_elm_lang$core$List$foldr,
			_jamesmacaulay$elm_graphql$GraphQL_Request_Builder_Arg$valueVariablesFoldStep,
			{ctor: '[]'},
			values));
};

var _jamesmacaulay$elm_graphql$GraphQL_Request_Document_AST_Serialize$serializeTypeCondition = function (_p0) {
	var _p1 = _p0;
	return A2(_elm_lang$core$Basics_ops['++'], 'on ', _p1._0);
};
var _jamesmacaulay$elm_graphql$GraphQL_Request_Document_AST_Serialize$serializeFragmentSpreadName = function (name) {
	return A2(_elm_lang$core$Basics_ops['++'], '...', name);
};
var _jamesmacaulay$elm_graphql$GraphQL_Request_Document_AST_Serialize$serializeFieldAlias = function (alias) {
	return A2(_elm_lang$core$Basics_ops['++'], alias, ':');
};
var _jamesmacaulay$elm_graphql$GraphQL_Request_Document_AST_Serialize$indent = F2(
	function (level, string) {
		return (_elm_lang$core$Native_Utils.cmp(level, 0) < 1) ? string : A2(
			_elm_lang$core$Basics_ops['++'],
			'  ',
			A2(_jamesmacaulay$elm_graphql$GraphQL_Request_Document_AST_Serialize$indent, level - 1, string));
	});
var _jamesmacaulay$elm_graphql$GraphQL_Request_Document_AST_Serialize$serializeDirectiveName = function (name) {
	return A2(_elm_lang$core$Basics_ops['++'], '@', name);
};
var _jamesmacaulay$elm_graphql$GraphQL_Request_Document_AST_Serialize$serializeValue = function (value) {
	var _p2 = value;
	switch (_p2.ctor) {
		case 'VariableValue':
			return A2(_elm_lang$core$Basics_ops['++'], '$', _p2._1);
		case 'IntValue':
			return _elm_lang$core$Basics$toString(_p2._0);
		case 'FloatValue':
			return _elm_lang$core$Basics$toString(_p2._0);
		case 'StringValue':
			return _elm_lang$core$Basics$toString(_p2._0);
		case 'BooleanValue':
			if (_p2._0 === true) {
				return 'true';
			} else {
				return 'false';
			}
		case 'NullValue':
			return 'null';
		case 'EnumValue':
			return _p2._0;
		case 'ListValue':
			return A2(
				_elm_lang$core$Basics_ops['++'],
				'[',
				A2(
					_elm_lang$core$Basics_ops['++'],
					A2(
						_elm_lang$core$String$join,
						', ',
						A2(_elm_lang$core$List$map, _jamesmacaulay$elm_graphql$GraphQL_Request_Document_AST_Serialize$serializeValue, _p2._0)),
					']'));
		default:
			return A2(
				_elm_lang$core$Basics_ops['++'],
				'{',
				A2(
					_elm_lang$core$Basics_ops['++'],
					A2(
						_elm_lang$core$String$join,
						', ',
						A2(_elm_lang$core$List$map, _jamesmacaulay$elm_graphql$GraphQL_Request_Document_AST_Serialize$serializeKeyValuePair, _p2._0)),
					'}'));
	}
};
var _jamesmacaulay$elm_graphql$GraphQL_Request_Document_AST_Serialize$serializeKeyValuePair = function (_p3) {
	var _p4 = _p3;
	return A2(
		_elm_lang$core$Basics_ops['++'],
		_p4._0,
		A2(
			_elm_lang$core$Basics_ops['++'],
			': ',
			_jamesmacaulay$elm_graphql$GraphQL_Request_Document_AST_Serialize$serializeValue(_p4._1)));
};
var _jamesmacaulay$elm_graphql$GraphQL_Request_Document_AST_Serialize$serializeArgList = function (args) {
	return _elm_lang$core$List$isEmpty(args) ? {ctor: '[]'} : {
		ctor: '::',
		_0: A2(
			_elm_lang$core$Basics_ops['++'],
			'(',
			A2(
				_elm_lang$core$Basics_ops['++'],
				A2(
					_elm_lang$core$String$join,
					', ',
					A2(_elm_lang$core$List$map, _jamesmacaulay$elm_graphql$GraphQL_Request_Document_AST_Serialize$serializeKeyValuePair, args)),
				')')),
		_1: {ctor: '[]'}
	};
};
var _jamesmacaulay$elm_graphql$GraphQL_Request_Document_AST_Serialize$serializeDirective = function (_p5) {
	var _p6 = _p5;
	return A2(
		_elm_lang$core$String$join,
		'',
		{
			ctor: '::',
			_0: _jamesmacaulay$elm_graphql$GraphQL_Request_Document_AST_Serialize$serializeDirectiveName(_p6._0.name),
			_1: _jamesmacaulay$elm_graphql$GraphQL_Request_Document_AST_Serialize$serializeArgList(_p6._0.$arguments)
		});
};
var _jamesmacaulay$elm_graphql$GraphQL_Request_Document_AST_Serialize$serializeFragmentSpread = F2(
	function (indentLevel, _p7) {
		var _p8 = _p7;
		return A2(
			_jamesmacaulay$elm_graphql$GraphQL_Request_Document_AST_Serialize$indent,
			indentLevel,
			A2(
				_elm_lang$core$String$join,
				' ',
				{
					ctor: '::',
					_0: _jamesmacaulay$elm_graphql$GraphQL_Request_Document_AST_Serialize$serializeFragmentSpreadName(_p8.name),
					_1: A2(_elm_lang$core$List$map, _jamesmacaulay$elm_graphql$GraphQL_Request_Document_AST_Serialize$serializeDirective, _p8.directives)
				}));
	});
var _jamesmacaulay$elm_graphql$GraphQL_Request_Document_AST_Serialize$serializeNullability = function (nullability) {
	var _p9 = nullability;
	if (_p9.ctor === 'Nullable') {
		return '';
	} else {
		return '!';
	}
};
var _jamesmacaulay$elm_graphql$GraphQL_Request_Document_AST_Serialize$serializeDefaultValue = function (value) {
	return A2(
		_elm_lang$core$Basics_ops['++'],
		'= ',
		_jamesmacaulay$elm_graphql$GraphQL_Request_Document_AST_Serialize$serializeValue(value));
};
var _jamesmacaulay$elm_graphql$GraphQL_Request_Document_AST_Serialize$serializeTypeRef = function (_p10) {
	var _p11 = _p10;
	return A2(
		_elm_lang$core$Basics_ops['++'],
		_jamesmacaulay$elm_graphql$GraphQL_Request_Document_AST_Serialize$serializeCoreTypeRef(_p11._1),
		_jamesmacaulay$elm_graphql$GraphQL_Request_Document_AST_Serialize$serializeNullability(_p11._0));
};
var _jamesmacaulay$elm_graphql$GraphQL_Request_Document_AST_Serialize$serializeCoreTypeRef = function (coreTypeRef) {
	var _p12 = coreTypeRef;
	if (_p12.ctor === 'NamedTypeRef') {
		return _p12._0;
	} else {
		return A2(
			_elm_lang$core$Basics_ops['++'],
			'[',
			A2(
				_elm_lang$core$Basics_ops['++'],
				_jamesmacaulay$elm_graphql$GraphQL_Request_Document_AST_Serialize$serializeTypeRef(_p12._0),
				']'));
	}
};
var _jamesmacaulay$elm_graphql$GraphQL_Request_Document_AST_Serialize$serializeVariableName = function (name) {
	return A2(_elm_lang$core$Basics_ops['++'], '$', name);
};
var _jamesmacaulay$elm_graphql$GraphQL_Request_Document_AST_Serialize$serializeOperationType = function (opType) {
	var _p13 = opType;
	if (_p13.ctor === 'Query') {
		return 'query';
	} else {
		return 'mutation';
	}
};
var _jamesmacaulay$elm_graphql$GraphQL_Request_Document_AST_Serialize$listFromMaybe = function (m) {
	var _p14 = m;
	if (_p14.ctor === 'Nothing') {
		return {ctor: '[]'};
	} else {
		return {
			ctor: '::',
			_0: _p14._0,
			_1: {ctor: '[]'}
		};
	}
};
var _jamesmacaulay$elm_graphql$GraphQL_Request_Document_AST_Serialize$serializeVariableDefinition = function (_p15) {
	var _p16 = _p15;
	var _p17 = _p16._0;
	return A2(
		_elm_lang$core$String$join,
		' ',
		_elm_lang$core$List$concat(
			{
				ctor: '::',
				_0: {
					ctor: '::',
					_0: A2(
						_elm_lang$core$Basics_ops['++'],
						_jamesmacaulay$elm_graphql$GraphQL_Request_Document_AST_Serialize$serializeVariableName(_p17.name),
						':'),
					_1: {
						ctor: '::',
						_0: _jamesmacaulay$elm_graphql$GraphQL_Request_Document_AST_Serialize$serializeTypeRef(_p17.variableType),
						_1: {ctor: '[]'}
					}
				},
				_1: {
					ctor: '::',
					_0: _jamesmacaulay$elm_graphql$GraphQL_Request_Document_AST_Serialize$listFromMaybe(
						A2(_elm_lang$core$Maybe$map, _jamesmacaulay$elm_graphql$GraphQL_Request_Document_AST_Serialize$serializeDefaultValue, _p17.defaultValue)),
					_1: {ctor: '[]'}
				}
			}));
};
var _jamesmacaulay$elm_graphql$GraphQL_Request_Document_AST_Serialize$serializeVariableDefinitions = function (defs) {
	return _elm_lang$core$List$isEmpty(defs) ? {ctor: '[]'} : {
		ctor: '::',
		_0: A2(
			_elm_lang$core$Basics_ops['++'],
			'(',
			A2(
				_elm_lang$core$Basics_ops['++'],
				A2(
					_elm_lang$core$String$join,
					', ',
					A2(_elm_lang$core$List$map, _jamesmacaulay$elm_graphql$GraphQL_Request_Document_AST_Serialize$serializeVariableDefinition, defs)),
				')')),
		_1: {ctor: '[]'}
	};
};
var _jamesmacaulay$elm_graphql$GraphQL_Request_Document_AST_Serialize$serializeInlineFragment = F2(
	function (indentLevel, _p18) {
		var _p19 = _p18;
		return A2(
			_jamesmacaulay$elm_graphql$GraphQL_Request_Document_AST_Serialize$indent,
			indentLevel,
			A2(
				_elm_lang$core$String$join,
				' ',
				_elm_lang$core$List$concat(
					{
						ctor: '::',
						_0: {
							ctor: '::',
							_0: '...',
							_1: _jamesmacaulay$elm_graphql$GraphQL_Request_Document_AST_Serialize$listFromMaybe(
								A2(_elm_lang$core$Maybe$map, _jamesmacaulay$elm_graphql$GraphQL_Request_Document_AST_Serialize$serializeTypeCondition, _p19.typeCondition))
						},
						_1: {
							ctor: '::',
							_0: A2(_elm_lang$core$List$map, _jamesmacaulay$elm_graphql$GraphQL_Request_Document_AST_Serialize$serializeDirective, _p19.directives),
							_1: {
								ctor: '::',
								_0: A2(_jamesmacaulay$elm_graphql$GraphQL_Request_Document_AST_Serialize$serializeSelectionSet, indentLevel, _p19.selectionSet),
								_1: {ctor: '[]'}
							}
						}
					})));
	});
var _jamesmacaulay$elm_graphql$GraphQL_Request_Document_AST_Serialize$serializeSelectionSet = F2(
	function (indentLevel, _p20) {
		var _p21 = _p20;
		var _p22 = _p21._0;
		return _elm_lang$core$List$isEmpty(_p22) ? {ctor: '[]'} : {
			ctor: '::',
			_0: A2(
				_elm_lang$core$Basics_ops['++'],
				'{\n',
				A2(
					_elm_lang$core$Basics_ops['++'],
					A2(
						_elm_lang$core$String$join,
						'\n',
						A2(
							_elm_lang$core$List$map,
							_jamesmacaulay$elm_graphql$GraphQL_Request_Document_AST_Serialize$serializeSelection(indentLevel + 1),
							_p22)),
					A2(
						_elm_lang$core$Basics_ops['++'],
						'\n',
						A2(_jamesmacaulay$elm_graphql$GraphQL_Request_Document_AST_Serialize$indent, indentLevel, '}')))),
			_1: {ctor: '[]'}
		};
	});
var _jamesmacaulay$elm_graphql$GraphQL_Request_Document_AST_Serialize$serializeSelection = F2(
	function (indentLevel, selection) {
		var _p23 = selection;
		switch (_p23.ctor) {
			case 'Field':
				return A2(_jamesmacaulay$elm_graphql$GraphQL_Request_Document_AST_Serialize$serializeField, indentLevel, _p23._0);
			case 'FragmentSpread':
				return A2(_jamesmacaulay$elm_graphql$GraphQL_Request_Document_AST_Serialize$serializeFragmentSpread, indentLevel, _p23._0);
			default:
				return A2(_jamesmacaulay$elm_graphql$GraphQL_Request_Document_AST_Serialize$serializeInlineFragment, indentLevel, _p23._0);
		}
	});
var _jamesmacaulay$elm_graphql$GraphQL_Request_Document_AST_Serialize$serializeField = F2(
	function (indentLevel, field) {
		return A2(
			_jamesmacaulay$elm_graphql$GraphQL_Request_Document_AST_Serialize$indent,
			indentLevel,
			A2(
				_elm_lang$core$String$join,
				' ',
				_elm_lang$core$List$concat(
					{
						ctor: '::',
						_0: _jamesmacaulay$elm_graphql$GraphQL_Request_Document_AST_Serialize$listFromMaybe(
							A2(_elm_lang$core$Maybe$map, _jamesmacaulay$elm_graphql$GraphQL_Request_Document_AST_Serialize$serializeFieldAlias, field.alias)),
						_1: {
							ctor: '::',
							_0: {
								ctor: '::',
								_0: A2(
									_elm_lang$core$String$join,
									'',
									{
										ctor: '::',
										_0: field.name,
										_1: _jamesmacaulay$elm_graphql$GraphQL_Request_Document_AST_Serialize$serializeArgList(field.$arguments)
									}),
								_1: {ctor: '[]'}
							},
							_1: {
								ctor: '::',
								_0: A2(_elm_lang$core$List$map, _jamesmacaulay$elm_graphql$GraphQL_Request_Document_AST_Serialize$serializeDirective, field.directives),
								_1: {
									ctor: '::',
									_0: A2(_jamesmacaulay$elm_graphql$GraphQL_Request_Document_AST_Serialize$serializeSelectionSet, indentLevel, field.selectionSet),
									_1: {ctor: '[]'}
								}
							}
						}
					})));
	});
var _jamesmacaulay$elm_graphql$GraphQL_Request_Document_AST_Serialize$serializeOperation = function (info) {
	return A2(
		_elm_lang$core$String$join,
		' ',
		_elm_lang$core$List$concat(
			{
				ctor: '::',
				_0: {
					ctor: '::',
					_0: _jamesmacaulay$elm_graphql$GraphQL_Request_Document_AST_Serialize$serializeOperationType(info.operationType),
					_1: {ctor: '[]'}
				},
				_1: {
					ctor: '::',
					_0: _jamesmacaulay$elm_graphql$GraphQL_Request_Document_AST_Serialize$listFromMaybe(info.name),
					_1: {
						ctor: '::',
						_0: _jamesmacaulay$elm_graphql$GraphQL_Request_Document_AST_Serialize$serializeVariableDefinitions(info.variableDefinitions),
						_1: {
							ctor: '::',
							_0: A2(_elm_lang$core$List$map, _jamesmacaulay$elm_graphql$GraphQL_Request_Document_AST_Serialize$serializeDirective, info.directives),
							_1: {
								ctor: '::',
								_0: A2(_jamesmacaulay$elm_graphql$GraphQL_Request_Document_AST_Serialize$serializeSelectionSet, 0, info.selectionSet),
								_1: {ctor: '[]'}
							}
						}
					}
				}
			}));
};
var _jamesmacaulay$elm_graphql$GraphQL_Request_Document_AST_Serialize$serializeFragmentDefinition = function (_p24) {
	var _p25 = _p24;
	return A2(
		_elm_lang$core$String$join,
		' ',
		_elm_lang$core$List$concat(
			{
				ctor: '::',
				_0: {
					ctor: '::',
					_0: 'fragment',
					_1: {
						ctor: '::',
						_0: _p25.name,
						_1: {
							ctor: '::',
							_0: _jamesmacaulay$elm_graphql$GraphQL_Request_Document_AST_Serialize$serializeTypeCondition(_p25.typeCondition),
							_1: {ctor: '[]'}
						}
					}
				},
				_1: {
					ctor: '::',
					_0: A2(_elm_lang$core$List$map, _jamesmacaulay$elm_graphql$GraphQL_Request_Document_AST_Serialize$serializeDirective, _p25.directives),
					_1: {
						ctor: '::',
						_0: A2(_jamesmacaulay$elm_graphql$GraphQL_Request_Document_AST_Serialize$serializeSelectionSet, 0, _p25.selectionSet),
						_1: {ctor: '[]'}
					}
				}
			}));
};
var _jamesmacaulay$elm_graphql$GraphQL_Request_Document_AST_Serialize$serializeDefinition = function (definition) {
	var _p26 = definition;
	switch (_p26.ctor) {
		case 'OperationDefinition':
			return _jamesmacaulay$elm_graphql$GraphQL_Request_Document_AST_Serialize$serializeOperation(_p26._0);
		case 'QueryShorthand':
			return A2(
				_elm_lang$core$String$join,
				'',
				A2(_jamesmacaulay$elm_graphql$GraphQL_Request_Document_AST_Serialize$serializeSelectionSet, 0, _p26._0));
		default:
			return _jamesmacaulay$elm_graphql$GraphQL_Request_Document_AST_Serialize$serializeFragmentDefinition(_p26._0);
	}
};
var _jamesmacaulay$elm_graphql$GraphQL_Request_Document_AST_Serialize$serializeDocument = function (_p27) {
	var _p28 = _p27;
	return A2(
		_elm_lang$core$String$join,
		'\n\n',
		A2(_elm_lang$core$List$map, _jamesmacaulay$elm_graphql$GraphQL_Request_Document_AST_Serialize$serializeDefinition, _p28._0));
};

var _jamesmacaulay$elm_graphql$GraphQL_Request_Document_AST_Util$responseKey = function (fieldInfo) {
	var _p0 = fieldInfo.alias;
	if (_p0.ctor === 'Nothing') {
		return fieldInfo.name;
	} else {
		return _p0._0;
	}
};

var _jamesmacaulay$elm_graphql$GraphQL_Request_Document_AST_Value_Json_Encode$encode = function (value) {
	var _p0 = value;
	switch (_p0.ctor) {
		case 'VariableValue':
			return _elm_lang$core$Json_Encode$null;
		case 'IntValue':
			return _elm_lang$core$Json_Encode$int(_p0._0);
		case 'FloatValue':
			return _elm_lang$core$Json_Encode$float(_p0._0);
		case 'StringValue':
			return _elm_lang$core$Json_Encode$string(_p0._0);
		case 'BooleanValue':
			return _elm_lang$core$Json_Encode$bool(_p0._0);
		case 'NullValue':
			return _elm_lang$core$Json_Encode$null;
		case 'EnumValue':
			return _elm_lang$core$Json_Encode$string(_p0._0);
		case 'ListValue':
			return _elm_lang$core$Json_Encode$list(
				A2(_elm_lang$core$List$map, _jamesmacaulay$elm_graphql$GraphQL_Request_Document_AST_Value_Json_Encode$encode, _p0._0));
		default:
			return _elm_lang$core$Json_Encode$object(
				A2(
					_elm_lang$core$List$map,
					_elm_lang$core$Tuple$mapSecond(_jamesmacaulay$elm_graphql$GraphQL_Request_Document_AST_Value_Json_Encode$encode),
					_p0._0));
	}
};

var _jamesmacaulay$elm_graphql$GraphQL_Request_Builder$mergeFragments = F2(
	function (fragmentsA, fragmentsB) {
		return A2(
			_elm_lang$core$Basics_ops['++'],
			fragmentsA,
			A2(
				_elm_lang$core$List$filter,
				function (fragment) {
					return !A2(
						_elm_lang$core$List$any,
						F2(
							function (x, y) {
								return _elm_lang$core$Native_Utils.eq(x, y);
							})(fragment),
						fragmentsA);
				},
				fragmentsB));
	});
var _jamesmacaulay$elm_graphql$GraphQL_Request_Builder$documentVariables = function (_p0) {
	var _p1 = _p0;
	var _p2 = _p1._0.operation;
	var spec = _p2._0.spec;
	var _p3 = spec;
	var vars = _p3._2;
	return vars;
};
var _jamesmacaulay$elm_graphql$GraphQL_Request_Builder$documentString = function (_p4) {
	var _p5 = _p4;
	return _p5._0.serialized;
};
var _jamesmacaulay$elm_graphql$GraphQL_Request_Builder$documentAST = function (_p6) {
	var _p7 = _p6;
	return _p7._0.ast;
};
var _jamesmacaulay$elm_graphql$GraphQL_Request_Builder$operationTypeAST = function (operationType) {
	var _p8 = operationType;
	if (_p8.ctor === 'QueryOperationType') {
		return _jamesmacaulay$elm_graphql$GraphQL_Request_Document_AST$Query;
	} else {
		return _jamesmacaulay$elm_graphql$GraphQL_Request_Document_AST$Mutation;
	}
};
var _jamesmacaulay$elm_graphql$GraphQL_Request_Builder$variableDefinitionsAST = function (_p9) {
	var _p10 = _p9;
	return A2(_elm_lang$core$List$map, _jamesmacaulay$elm_graphql$GraphQL_Request_Builder_Variable$toDefinitionAST, _p10._2);
};
var _jamesmacaulay$elm_graphql$GraphQL_Request_Builder$emptySelectionSet = _jamesmacaulay$elm_graphql$GraphQL_Request_Document_AST$SelectionSet(
	{ctor: '[]'});
var _jamesmacaulay$elm_graphql$GraphQL_Request_Builder$selectionSetFromSourceType = function (sourceType) {
	var _p11 = sourceType;
	if (_p11.ctor === 'SpecifiedType') {
		return _p11._0.selectionSet;
	} else {
		return _jamesmacaulay$elm_graphql$GraphQL_Request_Builder$emptySelectionSet;
	}
};
var _jamesmacaulay$elm_graphql$GraphQL_Request_Builder$selectionSetFromSpec = function (_p12) {
	var _p13 = _p12;
	return _jamesmacaulay$elm_graphql$GraphQL_Request_Builder$selectionSetFromSourceType(_p13._0);
};
var _jamesmacaulay$elm_graphql$GraphQL_Request_Builder$specDecoder = function (_p14) {
	var _p15 = _p14;
	return _p15._1(
		_jamesmacaulay$elm_graphql$GraphQL_Request_Builder$selectionSetFromSourceType(_p15._0));
};
var _jamesmacaulay$elm_graphql$GraphQL_Request_Builder$documentResponseDecoder = function (_p16) {
	var _p17 = _p16;
	var _p18 = _p17._0.operation;
	var spec = _p18._0.spec;
	return _jamesmacaulay$elm_graphql$GraphQL_Request_Builder$specDecoder(spec);
};
var _jamesmacaulay$elm_graphql$GraphQL_Request_Builder$mergeSelectionSets = F2(
	function (_p20, _p19) {
		var _p21 = _p20;
		var _p22 = _p19;
		return _jamesmacaulay$elm_graphql$GraphQL_Request_Document_AST$SelectionSet(
			A2(_elm_lang$core$Basics_ops['++'], _p21._0, _p22._0));
	});
var _jamesmacaulay$elm_graphql$GraphQL_Request_Builder$decoderFromEnumLabel = F2(
	function (fallbackDecoder, labelledValues) {
		var valueFromLabel = A2(
			_elm_lang$core$Basics$flip,
			_elm_lang$core$Dict$get,
			_elm_lang$core$Dict$fromList(labelledValues));
		var decoder = function (enumString) {
			var _p23 = valueFromLabel(enumString);
			if (_p23.ctor === 'Just') {
				return _elm_lang$core$Json_Decode$succeed(_p23._0);
			} else {
				return fallbackDecoder(enumString);
			}
		};
		return decoder;
	});
var _jamesmacaulay$elm_graphql$GraphQL_Request_Builder$varsFromArguments = function ($arguments) {
	return A3(
		_elm_lang$core$List$foldr,
		function (_p24) {
			return _jamesmacaulay$elm_graphql$GraphQL_Request_Builder_Variable_Util$mergeVariables(
				_jamesmacaulay$elm_graphql$GraphQL_Request_Builder_Arg$getVariables(
					_elm_lang$core$Tuple$second(_p24)));
		},
		{ctor: '[]'},
		$arguments);
};
var _jamesmacaulay$elm_graphql$GraphQL_Request_Builder$varsFromDirectives = _elm_lang$core$List$concatMap(
	function (_p25) {
		return _jamesmacaulay$elm_graphql$GraphQL_Request_Builder$varsFromArguments(
			_elm_lang$core$Tuple$second(_p25));
	});
var _jamesmacaulay$elm_graphql$GraphQL_Request_Builder$fragmentVariables = function (_p26) {
	var _p27 = _p26;
	var _p28 = _p27._0.spec;
	var specVariables = _p28._2;
	var directiveVariables = _jamesmacaulay$elm_graphql$GraphQL_Request_Builder$varsFromDirectives(_p27._0.directives);
	return A2(_jamesmacaulay$elm_graphql$GraphQL_Request_Builder_Variable_Util$mergeVariables, directiveVariables, specVariables);
};
var _jamesmacaulay$elm_graphql$GraphQL_Request_Builder$argumentsAST = _elm_lang$core$List$map(
	_elm_lang$core$Tuple$mapSecond(_jamesmacaulay$elm_graphql$GraphQL_Request_Builder_Arg$getAST));
var _jamesmacaulay$elm_graphql$GraphQL_Request_Builder$directiveAST = function (_p29) {
	var _p30 = _p29;
	return _jamesmacaulay$elm_graphql$GraphQL_Request_Document_AST$Directive(
		{
			name: _p30._0,
			$arguments: _jamesmacaulay$elm_graphql$GraphQL_Request_Builder$argumentsAST(_p30._1)
		});
};
var _jamesmacaulay$elm_graphql$GraphQL_Request_Builder$updateInfoWithDirectives = F2(
	function (directives, info) {
		return _elm_lang$core$Native_Utils.update(
			info,
			{
				directives: A2(_elm_lang$core$List$map, _jamesmacaulay$elm_graphql$GraphQL_Request_Builder$directiveAST, directives)
			});
	});
var _jamesmacaulay$elm_graphql$GraphQL_Request_Builder$selectionASTWithDirectives = F2(
	function (directives, selection) {
		var _p31 = selection;
		switch (_p31.ctor) {
			case 'Field':
				return _jamesmacaulay$elm_graphql$GraphQL_Request_Document_AST$Field(
					A2(_jamesmacaulay$elm_graphql$GraphQL_Request_Builder$updateInfoWithDirectives, directives, _p31._0));
			case 'FragmentSpread':
				return _jamesmacaulay$elm_graphql$GraphQL_Request_Document_AST$FragmentSpread(
					A2(_jamesmacaulay$elm_graphql$GraphQL_Request_Builder$updateInfoWithDirectives, directives, _p31._0));
			default:
				return _jamesmacaulay$elm_graphql$GraphQL_Request_Document_AST$InlineFragment(
					A2(_jamesmacaulay$elm_graphql$GraphQL_Request_Builder$updateInfoWithDirectives, directives, _p31._0));
		}
	});
var _jamesmacaulay$elm_graphql$GraphQL_Request_Builder$operationAST = function (_p32) {
	var _p33 = _p32;
	var _p34 = _p33._0.spec;
	return {
		operationType: _jamesmacaulay$elm_graphql$GraphQL_Request_Builder$operationTypeAST(_p33._0.operationType),
		name: _p33._0.name,
		variableDefinitions: _jamesmacaulay$elm_graphql$GraphQL_Request_Builder$variableDefinitionsAST(_p34),
		directives: A2(_elm_lang$core$List$map, _jamesmacaulay$elm_graphql$GraphQL_Request_Builder$directiveAST, _p33._0.directives),
		selectionSet: _jamesmacaulay$elm_graphql$GraphQL_Request_Builder$selectionSetFromSpec(_p34)
	};
};
var _jamesmacaulay$elm_graphql$GraphQL_Request_Builder$fragmentAST = function (_p35) {
	var _p36 = _p35;
	return {
		name: _p36._0.name,
		typeCondition: _p36._0.typeCondition,
		directives: A2(_elm_lang$core$List$map, _jamesmacaulay$elm_graphql$GraphQL_Request_Builder$directiveAST, _p36._0.directives),
		selectionSet: _jamesmacaulay$elm_graphql$GraphQL_Request_Builder$selectionSetFromSpec(_p36._0.spec)
	};
};
var _jamesmacaulay$elm_graphql$GraphQL_Request_Builder$onType = _jamesmacaulay$elm_graphql$GraphQL_Request_Document_AST$TypeCondition;
var _jamesmacaulay$elm_graphql$GraphQL_Request_Builder$fragmentDefinitionsFromOperation = function (_p37) {
	var _p38 = _p37;
	var _p39 = _p38._0.spec;
	var fragments = _p39._3;
	return fragments;
};
var _jamesmacaulay$elm_graphql$GraphQL_Request_Builder$responseDataDecoder = function (_p40) {
	var _p41 = _p40;
	return _p41._0.responseDataDecoder;
};
var _jamesmacaulay$elm_graphql$GraphQL_Request_Builder$variableValuesToJson = function (kvPairs) {
	return _elm_lang$core$List$isEmpty(kvPairs) ? _elm_lang$core$Maybe$Nothing : _elm_lang$core$Maybe$Just(
		_elm_lang$core$Json_Encode$object(
			A2(
				_elm_lang$core$List$map,
				_elm_lang$core$Tuple$mapSecond(_jamesmacaulay$elm_graphql$GraphQL_Request_Document_AST_Value_Json_Encode$encode),
				kvPairs)));
};
var _jamesmacaulay$elm_graphql$GraphQL_Request_Builder$jsonVariableValues = function (_p42) {
	var _p43 = _p42;
	return _jamesmacaulay$elm_graphql$GraphQL_Request_Builder$variableValuesToJson(_p43._0.variableValues);
};
var _jamesmacaulay$elm_graphql$GraphQL_Request_Builder$requestBody = function (_p44) {
	var _p45 = _p44;
	return _p45._0.documentString;
};
var _jamesmacaulay$elm_graphql$GraphQL_Request_Builder$selectionDecoder = F2(
	function (selectionAST, decoder) {
		var _p46 = selectionAST;
		if (_p46.ctor === 'Field') {
			return function (_p47) {
				return A2(
					_elm_lang$core$Json_Decode$field,
					_jamesmacaulay$elm_graphql$GraphQL_Request_Document_AST_Util$responseKey(_p46._0),
					decoder(_p47));
			};
		} else {
			return decoder;
		}
	});
var _jamesmacaulay$elm_graphql$GraphQL_Request_Builder$SpecifiedTypeInfo = F4(
	function (a, b, c, d) {
		return {nullability: a, coreType: b, join: c, selectionSet: d};
	});
var _jamesmacaulay$elm_graphql$GraphQL_Request_Builder$Request = function (a) {
	return {ctor: 'Request', _0: a};
};
var _jamesmacaulay$elm_graphql$GraphQL_Request_Builder$request = F2(
	function (vars, _p48) {
		var _p49 = _p48;
		var _p50 = _p49;
		return _jamesmacaulay$elm_graphql$GraphQL_Request_Builder$Request(
			{
				documentAST: _p49._0.ast,
				documentString: _p49._0.serialized,
				variableValues: A2(
					_jamesmacaulay$elm_graphql$GraphQL_Request_Builder_Variable$extractValuesFrom,
					vars,
					_jamesmacaulay$elm_graphql$GraphQL_Request_Builder$documentVariables(_p50)),
				responseDataDecoder: _jamesmacaulay$elm_graphql$GraphQL_Request_Builder$documentResponseDecoder(_p50)
			});
	});
var _jamesmacaulay$elm_graphql$GraphQL_Request_Builder$Document = function (a) {
	return {ctor: 'Document', _0: a};
};
var _jamesmacaulay$elm_graphql$GraphQL_Request_Builder$document = function (operation) {
	var fragmentDefinitions = _jamesmacaulay$elm_graphql$GraphQL_Request_Builder$fragmentDefinitionsFromOperation(operation);
	var ast = _jamesmacaulay$elm_graphql$GraphQL_Request_Document_AST$Document(
		A2(
			_elm_lang$core$Basics_ops['++'],
			A2(_elm_lang$core$List$map, _jamesmacaulay$elm_graphql$GraphQL_Request_Document_AST$FragmentDefinition, fragmentDefinitions),
			{
				ctor: '::',
				_0: _jamesmacaulay$elm_graphql$GraphQL_Request_Document_AST$OperationDefinition(
					_jamesmacaulay$elm_graphql$GraphQL_Request_Builder$operationAST(operation)),
				_1: {ctor: '[]'}
			}));
	return _jamesmacaulay$elm_graphql$GraphQL_Request_Builder$Document(
		{
			operation: operation,
			ast: ast,
			serialized: _jamesmacaulay$elm_graphql$GraphQL_Request_Document_AST_Serialize$serializeDocument(ast)
		});
};
var _jamesmacaulay$elm_graphql$GraphQL_Request_Builder$Operation = function (a) {
	return {ctor: 'Operation', _0: a};
};
var _jamesmacaulay$elm_graphql$GraphQL_Request_Builder$MutationOperationType = {ctor: 'MutationOperationType'};
var _jamesmacaulay$elm_graphql$GraphQL_Request_Builder$mutationOperationType = _jamesmacaulay$elm_graphql$GraphQL_Request_Builder$MutationOperationType;
var _jamesmacaulay$elm_graphql$GraphQL_Request_Builder$mutationDocument = function (spec) {
	return _jamesmacaulay$elm_graphql$GraphQL_Request_Builder$document(
		_jamesmacaulay$elm_graphql$GraphQL_Request_Builder$Operation(
			{
				operationType: _jamesmacaulay$elm_graphql$GraphQL_Request_Builder$mutationOperationType,
				name: _elm_lang$core$Maybe$Nothing,
				directives: {ctor: '[]'},
				spec: spec
			}));
};
var _jamesmacaulay$elm_graphql$GraphQL_Request_Builder$QueryOperationType = {ctor: 'QueryOperationType'};
var _jamesmacaulay$elm_graphql$GraphQL_Request_Builder$queryOperationType = _jamesmacaulay$elm_graphql$GraphQL_Request_Builder$QueryOperationType;
var _jamesmacaulay$elm_graphql$GraphQL_Request_Builder$queryDocument = function (spec) {
	return _jamesmacaulay$elm_graphql$GraphQL_Request_Builder$document(
		_jamesmacaulay$elm_graphql$GraphQL_Request_Builder$Operation(
			{
				operationType: _jamesmacaulay$elm_graphql$GraphQL_Request_Builder$queryOperationType,
				name: _elm_lang$core$Maybe$Nothing,
				directives: {ctor: '[]'},
				spec: spec
			}));
};
var _jamesmacaulay$elm_graphql$GraphQL_Request_Builder$Query = {ctor: 'Query'};
var _jamesmacaulay$elm_graphql$GraphQL_Request_Builder$Mutation = {ctor: 'Mutation'};
var _jamesmacaulay$elm_graphql$GraphQL_Request_Builder$Fragment = function (a) {
	return {ctor: 'Fragment', _0: a};
};
var _jamesmacaulay$elm_graphql$GraphQL_Request_Builder$fragment = F3(
	function (name, typeCondition, spec) {
		return _jamesmacaulay$elm_graphql$GraphQL_Request_Builder$Fragment(
			{
				name: name,
				typeCondition: typeCondition,
				directives: {ctor: '[]'},
				spec: spec
			});
	});
var _jamesmacaulay$elm_graphql$GraphQL_Request_Builder$ValueSpec = F4(
	function (a, b, c, d) {
		return {ctor: 'ValueSpec', _0: a, _1: b, _2: c, _3: d};
	});
var _jamesmacaulay$elm_graphql$GraphQL_Request_Builder$map = F2(
	function (f, _p51) {
		var _p52 = _p51;
		return A4(
			_jamesmacaulay$elm_graphql$GraphQL_Request_Builder$ValueSpec,
			_p52._0,
			function (_p53) {
				return A2(
					_elm_lang$core$Json_Decode$map,
					f,
					_p52._1(_p53));
			},
			_p52._2,
			_p52._3);
	});
var _jamesmacaulay$elm_graphql$GraphQL_Request_Builder$SelectionSpec = F4(
	function (a, b, c, d) {
		return {ctor: 'SelectionSpec', _0: a, _1: b, _2: c, _3: d};
	});
var _jamesmacaulay$elm_graphql$GraphQL_Request_Builder$field = F3(
	function (name, $arguments, _p54) {
		var _p55 = _p54;
		var vars = A2(
			_jamesmacaulay$elm_graphql$GraphQL_Request_Builder_Variable_Util$mergeVariables,
			_jamesmacaulay$elm_graphql$GraphQL_Request_Builder$varsFromArguments($arguments),
			_p55._2);
		var astFieldInfo = {
			alias: _elm_lang$core$Maybe$Nothing,
			name: name,
			$arguments: _jamesmacaulay$elm_graphql$GraphQL_Request_Builder$argumentsAST($arguments),
			directives: {ctor: '[]'},
			selectionSet: _jamesmacaulay$elm_graphql$GraphQL_Request_Builder$selectionSetFromSourceType(_p55._0)
		};
		return A4(
			_jamesmacaulay$elm_graphql$GraphQL_Request_Builder$SelectionSpec,
			_jamesmacaulay$elm_graphql$GraphQL_Request_Document_AST$Field(astFieldInfo),
			_p55._1,
			vars,
			_p55._3);
	});
var _jamesmacaulay$elm_graphql$GraphQL_Request_Builder$withDirectives = F2(
	function (directives, _p56) {
		var _p57 = _p56;
		return A4(
			_jamesmacaulay$elm_graphql$GraphQL_Request_Builder$SelectionSpec,
			A2(_jamesmacaulay$elm_graphql$GraphQL_Request_Builder$selectionASTWithDirectives, directives, _p57._0),
			function (_p58) {
				return _elm_lang$core$Json_Decode$maybe(
					_p57._1(_p58));
			},
			A2(
				_jamesmacaulay$elm_graphql$GraphQL_Request_Builder_Variable_Util$mergeVariables,
				_jamesmacaulay$elm_graphql$GraphQL_Request_Builder$varsFromDirectives(directives),
				_p57._2),
			_p57._3);
	});
var _jamesmacaulay$elm_graphql$GraphQL_Request_Builder$assume = function (_p59) {
	var _p60 = _p59;
	return A4(
		_jamesmacaulay$elm_graphql$GraphQL_Request_Builder$SelectionSpec,
		_p60._0,
		function (_p61) {
			return A2(
				_elm_lang$core$Json_Decode$andThen,
				function (maybeValue) {
					var _p62 = maybeValue;
					if (_p62.ctor === 'Just') {
						return _elm_lang$core$Json_Decode$succeed(_p62._0);
					} else {
						return _elm_lang$core$Json_Decode$fail('Expected a selection to be present in the response with `assume`, but found `Nothing`');
					}
				},
				_p60._1(_p61));
		},
		_p60._2,
		_p60._3);
};
var _jamesmacaulay$elm_graphql$GraphQL_Request_Builder$aliasAs = F2(
	function (responseKey, _p63) {
		var _p64 = _p63;
		var _p65 = _p64._0;
		if (_p65.ctor === 'Field') {
			return A4(
				_jamesmacaulay$elm_graphql$GraphQL_Request_Builder$SelectionSpec,
				_jamesmacaulay$elm_graphql$GraphQL_Request_Document_AST$Field(
					_elm_lang$core$Native_Utils.update(
						_p65._0,
						{
							alias: _elm_lang$core$Maybe$Just(responseKey)
						})),
				_p64._1,
				_p64._2,
				_p64._3);
		} else {
			return _p64;
		}
	});
var _jamesmacaulay$elm_graphql$GraphQL_Request_Builder$fragmentSpread = function (_p66) {
	var _p67 = _p66;
	var _p70 = _p67;
	var _p68 = _p67._0.spec;
	var decoder = _p68._1;
	var nestedFragments = _p68._3;
	var astFragmentSpreadInfo = {
		name: _p67._0.name,
		directives: {ctor: '[]'}
	};
	return A4(
		_jamesmacaulay$elm_graphql$GraphQL_Request_Builder$SelectionSpec,
		_jamesmacaulay$elm_graphql$GraphQL_Request_Document_AST$FragmentSpread(astFragmentSpreadInfo),
		function (_p69) {
			return _elm_lang$core$Json_Decode$maybe(
				decoder(_p69));
		},
		_jamesmacaulay$elm_graphql$GraphQL_Request_Builder$fragmentVariables(_p70),
		A2(
			_jamesmacaulay$elm_graphql$GraphQL_Request_Builder$mergeFragments,
			{
				ctor: '::',
				_0: _jamesmacaulay$elm_graphql$GraphQL_Request_Builder$fragmentAST(_p70),
				_1: {ctor: '[]'}
			},
			nestedFragments));
};
var _jamesmacaulay$elm_graphql$GraphQL_Request_Builder$inlineFragment = F2(
	function (maybeTypeCondition, spec) {
		var _p71 = spec;
		var sourceType = _p71._0;
		var decoder = _p71._1;
		var vars = _p71._2;
		var fragments = _p71._3;
		var astInlineFragmentInfo = {
			typeCondition: maybeTypeCondition,
			directives: {ctor: '[]'},
			selectionSet: _jamesmacaulay$elm_graphql$GraphQL_Request_Builder$selectionSetFromSourceType(sourceType)
		};
		return A4(
			_jamesmacaulay$elm_graphql$GraphQL_Request_Builder$SelectionSpec,
			_jamesmacaulay$elm_graphql$GraphQL_Request_Document_AST$InlineFragment(astInlineFragmentInfo),
			function (_p72) {
				return _elm_lang$core$Json_Decode$maybe(
					decoder(_p72));
			},
			vars,
			fragments);
	});
var _jamesmacaulay$elm_graphql$GraphQL_Request_Builder$Field = {ctor: 'Field'};
var _jamesmacaulay$elm_graphql$GraphQL_Request_Builder$FragmentSpread = {ctor: 'FragmentSpread'};
var _jamesmacaulay$elm_graphql$GraphQL_Request_Builder$InlineFragment = {ctor: 'InlineFragment'};
var _jamesmacaulay$elm_graphql$GraphQL_Request_Builder$AnyType = {ctor: 'AnyType'};
var _jamesmacaulay$elm_graphql$GraphQL_Request_Builder$produce = function (x) {
	return A4(
		_jamesmacaulay$elm_graphql$GraphQL_Request_Builder$ValueSpec,
		_jamesmacaulay$elm_graphql$GraphQL_Request_Builder$AnyType,
		_elm_lang$core$Basics$always(
			_elm_lang$core$Json_Decode$succeed(x)),
		{ctor: '[]'},
		{ctor: '[]'});
};
var _jamesmacaulay$elm_graphql$GraphQL_Request_Builder$SpecifiedType = function (a) {
	return {ctor: 'SpecifiedType', _0: a};
};
var _jamesmacaulay$elm_graphql$GraphQL_Request_Builder$join = F2(
	function (a, b) {
		var _p73 = {ctor: '_Tuple2', _0: a, _1: b};
		if (_p73._0.ctor === 'SpecifiedType') {
			if (_p73._1.ctor === 'SpecifiedType') {
				var _p75 = _p73._1._0;
				var _p74 = _p73._0._0;
				return _jamesmacaulay$elm_graphql$GraphQL_Request_Builder$SpecifiedType(
					_elm_lang$core$Native_Utils.update(
						_p74,
						{
							coreType: A2(_p74.join, _p74.coreType, _p75.coreType),
							selectionSet: A2(_jamesmacaulay$elm_graphql$GraphQL_Request_Builder$mergeSelectionSets, _p74.selectionSet, _p75.selectionSet)
						}));
			} else {
				return a;
			}
		} else {
			return b;
		}
	});
var _jamesmacaulay$elm_graphql$GraphQL_Request_Builder$map2 = F3(
	function (f, _p77, _p76) {
		var _p78 = _p77;
		var _p79 = _p76;
		var mergedFragments = A2(_jamesmacaulay$elm_graphql$GraphQL_Request_Builder$mergeFragments, _p78._3, _p79._3);
		var mergedVariables = A2(_jamesmacaulay$elm_graphql$GraphQL_Request_Builder_Variable_Util$mergeVariables, _p78._2, _p79._2);
		var joinedDecoder = function (selectionSet) {
			return A3(
				_elm_lang$core$Json_Decode$map2,
				f,
				_p78._1(selectionSet),
				_p79._1(selectionSet));
		};
		var joinedSourceType = A2(_jamesmacaulay$elm_graphql$GraphQL_Request_Builder$join, _p78._0, _p79._0);
		return A4(_jamesmacaulay$elm_graphql$GraphQL_Request_Builder$ValueSpec, joinedSourceType, joinedDecoder, mergedVariables, mergedFragments);
	});
var _jamesmacaulay$elm_graphql$GraphQL_Request_Builder$Nullable = {ctor: 'Nullable'};
var _jamesmacaulay$elm_graphql$GraphQL_Request_Builder$NonNull = {ctor: 'NonNull'};
var _jamesmacaulay$elm_graphql$GraphQL_Request_Builder$NonNullFlag = {ctor: 'NonNullFlag'};
var _jamesmacaulay$elm_graphql$GraphQL_Request_Builder$nonNullFlag = _jamesmacaulay$elm_graphql$GraphQL_Request_Builder$NonNullFlag;
var _jamesmacaulay$elm_graphql$GraphQL_Request_Builder$primitiveSpec = F2(
	function (coreType, decoder) {
		return A4(
			_jamesmacaulay$elm_graphql$GraphQL_Request_Builder$ValueSpec,
			_jamesmacaulay$elm_graphql$GraphQL_Request_Builder$SpecifiedType(
				{nullability: _jamesmacaulay$elm_graphql$GraphQL_Request_Builder$nonNullFlag, coreType: coreType, join: _elm_lang$core$Basics$always, selectionSet: _jamesmacaulay$elm_graphql$GraphQL_Request_Builder$emptySelectionSet}),
			_elm_lang$core$Basics$always(decoder),
			{ctor: '[]'},
			{ctor: '[]'});
	});
var _jamesmacaulay$elm_graphql$GraphQL_Request_Builder$customScalar = F2(
	function (customTypeMarker, decoder) {
		return A2(_jamesmacaulay$elm_graphql$GraphQL_Request_Builder$primitiveSpec, customTypeMarker, decoder);
	});
var _jamesmacaulay$elm_graphql$GraphQL_Request_Builder$NullableFlag = {ctor: 'NullableFlag'};
var _jamesmacaulay$elm_graphql$GraphQL_Request_Builder$nullableFlag = _jamesmacaulay$elm_graphql$GraphQL_Request_Builder$NullableFlag;
var _jamesmacaulay$elm_graphql$GraphQL_Request_Builder$nullable = function (_p80) {
	var _p81 = _p80;
	var _p87 = _p81._2;
	var _p86 = _p81._3;
	var _p85 = _p81._1;
	var _p82 = _p81._0;
	if (_p82.ctor === 'SpecifiedType') {
		return A4(
			_jamesmacaulay$elm_graphql$GraphQL_Request_Builder$ValueSpec,
			_jamesmacaulay$elm_graphql$GraphQL_Request_Builder$SpecifiedType(
				_elm_lang$core$Native_Utils.update(
					_p82._0,
					{nullability: _jamesmacaulay$elm_graphql$GraphQL_Request_Builder$nullableFlag})),
			function (_p83) {
				return _elm_lang$core$Json_Decode$nullable(
					_p85(_p83));
			},
			_p87,
			_p86);
	} else {
		return A4(
			_jamesmacaulay$elm_graphql$GraphQL_Request_Builder$ValueSpec,
			_jamesmacaulay$elm_graphql$GraphQL_Request_Builder$AnyType,
			function (_p84) {
				return _elm_lang$core$Json_Decode$nullable(
					_p85(_p84));
			},
			_p87,
			_p86);
	}
};
var _jamesmacaulay$elm_graphql$GraphQL_Request_Builder$IntType = {ctor: 'IntType'};
var _jamesmacaulay$elm_graphql$GraphQL_Request_Builder$int = A2(_jamesmacaulay$elm_graphql$GraphQL_Request_Builder$primitiveSpec, _jamesmacaulay$elm_graphql$GraphQL_Request_Builder$IntType, _elm_lang$core$Json_Decode$int);
var _jamesmacaulay$elm_graphql$GraphQL_Request_Builder$FloatType = {ctor: 'FloatType'};
var _jamesmacaulay$elm_graphql$GraphQL_Request_Builder$float = A2(_jamesmacaulay$elm_graphql$GraphQL_Request_Builder$primitiveSpec, _jamesmacaulay$elm_graphql$GraphQL_Request_Builder$FloatType, _elm_lang$core$Json_Decode$float);
var _jamesmacaulay$elm_graphql$GraphQL_Request_Builder$StringType = {ctor: 'StringType'};
var _jamesmacaulay$elm_graphql$GraphQL_Request_Builder$string = A2(_jamesmacaulay$elm_graphql$GraphQL_Request_Builder$primitiveSpec, _jamesmacaulay$elm_graphql$GraphQL_Request_Builder$StringType, _elm_lang$core$Json_Decode$string);
var _jamesmacaulay$elm_graphql$GraphQL_Request_Builder$BooleanType = {ctor: 'BooleanType'};
var _jamesmacaulay$elm_graphql$GraphQL_Request_Builder$bool = A2(_jamesmacaulay$elm_graphql$GraphQL_Request_Builder$primitiveSpec, _jamesmacaulay$elm_graphql$GraphQL_Request_Builder$BooleanType, _elm_lang$core$Json_Decode$bool);
var _jamesmacaulay$elm_graphql$GraphQL_Request_Builder$IdType = {ctor: 'IdType'};
var _jamesmacaulay$elm_graphql$GraphQL_Request_Builder$id = A2(_jamesmacaulay$elm_graphql$GraphQL_Request_Builder$primitiveSpec, _jamesmacaulay$elm_graphql$GraphQL_Request_Builder$IdType, _elm_lang$core$Json_Decode$string);
var _jamesmacaulay$elm_graphql$GraphQL_Request_Builder$EnumType = function (a) {
	return {ctor: 'EnumType', _0: a};
};
var _jamesmacaulay$elm_graphql$GraphQL_Request_Builder$enumJoin = F2(
	function (_p89, _p88) {
		var _p90 = _p89;
		var _p91 = _p88;
		return _jamesmacaulay$elm_graphql$GraphQL_Request_Builder$EnumType(
			_elm_lang$core$Set$toList(
				A2(
					_elm_lang$core$Set$intersect,
					_elm_lang$core$Set$fromList(_p91._0),
					_elm_lang$core$Set$fromList(_p90._0))));
	});
var _jamesmacaulay$elm_graphql$GraphQL_Request_Builder$enumWithFallback = F2(
	function (fallbackDecoder, labelledValues) {
		var labels = A2(_elm_lang$core$List$map, _elm_lang$core$Tuple$first, labelledValues);
		var decoderFromLabel = A2(_jamesmacaulay$elm_graphql$GraphQL_Request_Builder$decoderFromEnumLabel, fallbackDecoder, labelledValues);
		var decoder = A2(_elm_lang$core$Json_Decode$andThen, decoderFromLabel, _elm_lang$core$Json_Decode$string);
		return A4(
			_jamesmacaulay$elm_graphql$GraphQL_Request_Builder$ValueSpec,
			_jamesmacaulay$elm_graphql$GraphQL_Request_Builder$SpecifiedType(
				{
					nullability: _jamesmacaulay$elm_graphql$GraphQL_Request_Builder$nonNullFlag,
					coreType: _jamesmacaulay$elm_graphql$GraphQL_Request_Builder$EnumType(labels),
					join: _jamesmacaulay$elm_graphql$GraphQL_Request_Builder$enumJoin,
					selectionSet: _jamesmacaulay$elm_graphql$GraphQL_Request_Builder$emptySelectionSet
				}),
			_elm_lang$core$Basics$always(decoder),
			{ctor: '[]'},
			{ctor: '[]'});
	});
var _jamesmacaulay$elm_graphql$GraphQL_Request_Builder$enum = _jamesmacaulay$elm_graphql$GraphQL_Request_Builder$enumWithFallback(
	function (label) {
		return _elm_lang$core$Json_Decode$fail(
			A2(
				_elm_lang$core$Basics_ops['++'],
				'Unexpected enum value ',
				_elm_lang$core$Basics$toString(label)));
	});
var _jamesmacaulay$elm_graphql$GraphQL_Request_Builder$enumWithDefault = function (ctr) {
	return _jamesmacaulay$elm_graphql$GraphQL_Request_Builder$enumWithFallback(
		function (label) {
			return _elm_lang$core$Json_Decode$succeed(
				ctr(label));
		});
};
var _jamesmacaulay$elm_graphql$GraphQL_Request_Builder$ListType = function (a) {
	return {ctor: 'ListType', _0: a};
};
var _jamesmacaulay$elm_graphql$GraphQL_Request_Builder$listJoin = F2(
	function (_p93, _p92) {
		var _p94 = _p93;
		var _p95 = _p92;
		return _jamesmacaulay$elm_graphql$GraphQL_Request_Builder$ListType(
			A2(_jamesmacaulay$elm_graphql$GraphQL_Request_Builder$join, _p94._0, _p95._0));
	});
var _jamesmacaulay$elm_graphql$GraphQL_Request_Builder$list = function (_p96) {
	var _p97 = _p96;
	var _p99 = _p97._0;
	return A4(
		_jamesmacaulay$elm_graphql$GraphQL_Request_Builder$ValueSpec,
		_jamesmacaulay$elm_graphql$GraphQL_Request_Builder$SpecifiedType(
			{
				nullability: _jamesmacaulay$elm_graphql$GraphQL_Request_Builder$nonNullFlag,
				coreType: _jamesmacaulay$elm_graphql$GraphQL_Request_Builder$ListType(_p99),
				join: _jamesmacaulay$elm_graphql$GraphQL_Request_Builder$listJoin,
				selectionSet: _jamesmacaulay$elm_graphql$GraphQL_Request_Builder$selectionSetFromSourceType(_p99)
			}),
		function (_p98) {
			return _elm_lang$core$Json_Decode$list(
				_p97._1(_p98));
		},
		_p97._2,
		_p97._3);
};
var _jamesmacaulay$elm_graphql$GraphQL_Request_Builder$ObjectType = {ctor: 'ObjectType'};
var _jamesmacaulay$elm_graphql$GraphQL_Request_Builder$extract = function (_p100) {
	var _p101 = _p100;
	var _p102 = _p101._0;
	return A4(
		_jamesmacaulay$elm_graphql$GraphQL_Request_Builder$ValueSpec,
		_jamesmacaulay$elm_graphql$GraphQL_Request_Builder$SpecifiedType(
			{
				nullability: _jamesmacaulay$elm_graphql$GraphQL_Request_Builder$nonNullFlag,
				coreType: _jamesmacaulay$elm_graphql$GraphQL_Request_Builder$ObjectType,
				join: _elm_lang$core$Basics$always,
				selectionSet: _jamesmacaulay$elm_graphql$GraphQL_Request_Document_AST$SelectionSet(
					{
						ctor: '::',
						_0: _p102,
						_1: {ctor: '[]'}
					})
			}),
		A2(_jamesmacaulay$elm_graphql$GraphQL_Request_Builder$selectionDecoder, _p102, _p101._1),
		_p101._2,
		_p101._3);
};
var _jamesmacaulay$elm_graphql$GraphQL_Request_Builder$keyValuePairs = function (selections) {
	return A3(
		_elm_lang$core$List$foldr,
		F2(
			function (_p103, accSpec) {
				var _p104 = _p103;
				var _p105 = _p104._0;
				if (_p105.ctor === 'Field') {
					var keyValueSpec = A2(
						_jamesmacaulay$elm_graphql$GraphQL_Request_Builder$map,
						function (value) {
							return {
								ctor: '_Tuple2',
								_0: _jamesmacaulay$elm_graphql$GraphQL_Request_Document_AST_Util$responseKey(_p105._0),
								_1: value
							};
						},
						_jamesmacaulay$elm_graphql$GraphQL_Request_Builder$extract(_p104));
					return A3(
						_jamesmacaulay$elm_graphql$GraphQL_Request_Builder$map2,
						F2(
							function (x, y) {
								return {ctor: '::', _0: x, _1: y};
							}),
						keyValueSpec,
						accSpec);
				} else {
					return accSpec;
				}
			}),
		_jamesmacaulay$elm_graphql$GraphQL_Request_Builder$produce(
			{ctor: '[]'}),
		selections);
};
var _jamesmacaulay$elm_graphql$GraphQL_Request_Builder$dict = function (_p106) {
	return A2(
		_jamesmacaulay$elm_graphql$GraphQL_Request_Builder$map,
		_elm_lang$core$Dict$fromList,
		_jamesmacaulay$elm_graphql$GraphQL_Request_Builder$keyValuePairs(_p106));
};
var _jamesmacaulay$elm_graphql$GraphQL_Request_Builder$with = F2(
	function (selection, objectSpec) {
		return A3(
			_jamesmacaulay$elm_graphql$GraphQL_Request_Builder$map2,
			F2(
				function (x, y) {
					return x(y);
				}),
			objectSpec,
			_jamesmacaulay$elm_graphql$GraphQL_Request_Builder$extract(selection));
	});
var _jamesmacaulay$elm_graphql$GraphQL_Request_Builder$emptyObjectSpecifiedType = _jamesmacaulay$elm_graphql$GraphQL_Request_Builder$SpecifiedType(
	{nullability: _jamesmacaulay$elm_graphql$GraphQL_Request_Builder$nonNullFlag, coreType: _jamesmacaulay$elm_graphql$GraphQL_Request_Builder$ObjectType, join: _elm_lang$core$Basics$always, selectionSet: _jamesmacaulay$elm_graphql$GraphQL_Request_Builder$emptySelectionSet});
var _jamesmacaulay$elm_graphql$GraphQL_Request_Builder$object = function (ctr) {
	return A4(
		_jamesmacaulay$elm_graphql$GraphQL_Request_Builder$ValueSpec,
		_jamesmacaulay$elm_graphql$GraphQL_Request_Builder$emptyObjectSpecifiedType,
		_elm_lang$core$Basics$always(
			_elm_lang$core$Json_Decode$succeed(ctr)),
		{ctor: '[]'},
		{ctor: '[]'});
};

var _jamesmacaulay$elm_graphql$GraphQL_Client_Http$rawExpect = _elm_lang$http$Http$expectStringResponse(_elm_lang$core$Result$Ok);
var _jamesmacaulay$elm_graphql$GraphQL_Client_Http$RequestError = F2(
	function (a, b) {
		return {message: a, locations: b};
	});
var _jamesmacaulay$elm_graphql$GraphQL_Client_Http$DocumentLocation = F2(
	function (a, b) {
		return {line: a, column: b};
	});
var _jamesmacaulay$elm_graphql$GraphQL_Client_Http$RequestOptions = F5(
	function (a, b, c, d, e) {
		return {method: a, headers: b, url: c, timeout: d, withCredentials: e};
	});
var _jamesmacaulay$elm_graphql$GraphQL_Client_Http$GraphQLError = function (a) {
	return {ctor: 'GraphQLError', _0: a};
};
var _jamesmacaulay$elm_graphql$GraphQL_Client_Http$HttpError = function (a) {
	return {ctor: 'HttpError', _0: a};
};
var _jamesmacaulay$elm_graphql$GraphQL_Client_Http$sendExpecting = F3(
	function (expect, requestOptions, request) {
		var variableValues = _jamesmacaulay$elm_graphql$GraphQL_Request_Builder$jsonVariableValues(request);
		var documentString = _jamesmacaulay$elm_graphql$GraphQL_Request_Builder$requestBody(request);
		return A2(
			_elm_lang$core$Task$mapError,
			A2(_jamesmacaulay$elm_graphql$GraphQL_Client_Http_Util$convertHttpError, _jamesmacaulay$elm_graphql$GraphQL_Client_Http$HttpError, _jamesmacaulay$elm_graphql$GraphQL_Client_Http$GraphQLError),
			_elm_lang$http$Http$toTask(
				_elm_lang$http$Http$request(
					A4(_jamesmacaulay$elm_graphql$GraphQL_Client_Http_Util$requestConfig, requestOptions, documentString, expect, variableValues))));
	});
var _jamesmacaulay$elm_graphql$GraphQL_Client_Http$sendQueryRaw = function (_p0) {
	return A2(
		_jamesmacaulay$elm_graphql$GraphQL_Client_Http$sendExpecting,
		_jamesmacaulay$elm_graphql$GraphQL_Client_Http$rawExpect,
		_jamesmacaulay$elm_graphql$GraphQL_Client_Http_Util$defaultRequestOptions(_p0));
};
var _jamesmacaulay$elm_graphql$GraphQL_Client_Http$sendMutationRaw = function (_p1) {
	return A2(
		_jamesmacaulay$elm_graphql$GraphQL_Client_Http$sendExpecting,
		_jamesmacaulay$elm_graphql$GraphQL_Client_Http$rawExpect,
		_jamesmacaulay$elm_graphql$GraphQL_Client_Http_Util$defaultRequestOptions(_p1));
};
var _jamesmacaulay$elm_graphql$GraphQL_Client_Http$customSendQueryRaw = _jamesmacaulay$elm_graphql$GraphQL_Client_Http$sendExpecting(_jamesmacaulay$elm_graphql$GraphQL_Client_Http$rawExpect);
var _jamesmacaulay$elm_graphql$GraphQL_Client_Http$customSendMutationRaw = _jamesmacaulay$elm_graphql$GraphQL_Client_Http$sendExpecting(_jamesmacaulay$elm_graphql$GraphQL_Client_Http$rawExpect);
var _jamesmacaulay$elm_graphql$GraphQL_Client_Http$send = F2(
	function (options, request) {
		var expect = _jamesmacaulay$elm_graphql$GraphQL_Client_Http_Util$defaultExpect(
			_jamesmacaulay$elm_graphql$GraphQL_Request_Builder$responseDataDecoder(request));
		return A3(_jamesmacaulay$elm_graphql$GraphQL_Client_Http$sendExpecting, expect, options, request);
	});
var _jamesmacaulay$elm_graphql$GraphQL_Client_Http$sendQuery = function (_p2) {
	return _jamesmacaulay$elm_graphql$GraphQL_Client_Http$send(
		_jamesmacaulay$elm_graphql$GraphQL_Client_Http_Util$defaultRequestOptions(_p2));
};
var _jamesmacaulay$elm_graphql$GraphQL_Client_Http$sendMutation = function (_p3) {
	return _jamesmacaulay$elm_graphql$GraphQL_Client_Http$send(
		_jamesmacaulay$elm_graphql$GraphQL_Client_Http_Util$defaultRequestOptions(_p3));
};
var _jamesmacaulay$elm_graphql$GraphQL_Client_Http$customSendQuery = _jamesmacaulay$elm_graphql$GraphQL_Client_Http$send;
var _jamesmacaulay$elm_graphql$GraphQL_Client_Http$customSendMutation = _jamesmacaulay$elm_graphql$GraphQL_Client_Http$send;

var _vito$cadet$GitHubGraph$customDecoder = F2(
	function (decoder, toResult) {
		return A2(
			_elm_lang$core$Json_Decode$andThen,
			function (a) {
				var _p0 = toResult(a);
				if (_p0.ctor === 'Ok') {
					return _elm_lang$core$Json_Decode$succeed(_p0._0);
				} else {
					return _elm_lang$core$Json_Decode$fail(_p0._0);
				}
			},
			decoder);
	});
var _vito$cadet$GitHubGraph$encodeIssueState = function (item) {
	return _elm_lang$core$Json_Encode$string(
		_elm_lang$core$Basics$toString(item));
};
var _vito$cadet$GitHubGraph$encodeOrgSelector = function (record) {
	return _elm_lang$core$Json_Encode$object(
		{
			ctor: '::',
			_0: {
				ctor: '_Tuple2',
				_0: 'name',
				_1: _elm_lang$core$Json_Encode$string(record.name)
			},
			_1: {ctor: '[]'}
		});
};
var _vito$cadet$GitHubGraph$encodeRepoSelector = function (record) {
	return _elm_lang$core$Json_Encode$object(
		{
			ctor: '::',
			_0: {
				ctor: '_Tuple2',
				_0: 'owner',
				_1: _elm_lang$core$Json_Encode$string(record.owner)
			},
			_1: {
				ctor: '::',
				_0: {
					ctor: '_Tuple2',
					_0: 'name',
					_1: _elm_lang$core$Json_Encode$string(record.name)
				},
				_1: {ctor: '[]'}
			}
		});
};
var _vito$cadet$GitHubGraph$encodeProjectCard = function (record) {
	return _elm_lang$core$Json_Encode$object(
		{
			ctor: '::',
			_0: {
				ctor: '_Tuple2',
				_0: 'id',
				_1: _elm_lang$core$Json_Encode$string(record.id)
			},
			_1: {
				ctor: '::',
				_0: {
					ctor: '_Tuple2',
					_0: 'project_id',
					_1: _elm_lang$core$Json_Encode$string(record.projectID)
				},
				_1: {
					ctor: '::',
					_0: {
						ctor: '_Tuple2',
						_0: 'column_id',
						_1: A2(_elm_community$json_extra$Json_Encode_Extra$maybe, _elm_lang$core$Json_Encode$string, record.columnID)
					},
					_1: {
						ctor: '::',
						_0: {
							ctor: '_Tuple2',
							_0: 'note',
							_1: A2(_elm_community$json_extra$Json_Encode_Extra$maybe, _elm_lang$core$Json_Encode$string, record.note)
						},
						_1: {ctor: '[]'}
					}
				}
			}
		});
};
var _vito$cadet$GitHubGraph$encodeProjectColumn = function (record) {
	return _elm_lang$core$Json_Encode$object(
		{
			ctor: '::',
			_0: {
				ctor: '_Tuple2',
				_0: 'id',
				_1: _elm_lang$core$Json_Encode$string(record.id)
			},
			_1: {
				ctor: '::',
				_0: {
					ctor: '_Tuple2',
					_0: 'name',
					_1: _elm_lang$core$Json_Encode$string(record.name)
				},
				_1: {ctor: '[]'}
			}
		});
};
var _vito$cadet$GitHubGraph$encodeProject = function (record) {
	return _elm_lang$core$Json_Encode$object(
		{
			ctor: '::',
			_0: {
				ctor: '_Tuple2',
				_0: 'id',
				_1: _elm_lang$core$Json_Encode$string(record.id)
			},
			_1: {
				ctor: '::',
				_0: {
					ctor: '_Tuple2',
					_0: 'url',
					_1: _elm_lang$core$Json_Encode$string(record.url)
				},
				_1: {
					ctor: '::',
					_0: {
						ctor: '_Tuple2',
						_0: 'name',
						_1: _elm_lang$core$Json_Encode$string(record.name)
					},
					_1: {
						ctor: '::',
						_0: {
							ctor: '_Tuple2',
							_0: 'number',
							_1: _elm_lang$core$Json_Encode$int(record.number)
						},
						_1: {
							ctor: '::',
							_0: {
								ctor: '_Tuple2',
								_0: 'columns',
								_1: _elm_lang$core$Json_Encode$list(
									A2(_elm_lang$core$List$map, _vito$cadet$GitHubGraph$encodeProjectColumn, record.columns))
							},
							_1: {ctor: '[]'}
						}
					}
				}
			}
		});
};
var _vito$cadet$GitHubGraph$encodeUser = function (record) {
	return _elm_lang$core$Json_Encode$object(
		{
			ctor: '::',
			_0: {
				ctor: '_Tuple2',
				_0: 'id',
				_1: _elm_lang$core$Json_Encode$string(record.id)
			},
			_1: {
				ctor: '::',
				_0: {
					ctor: '_Tuple2',
					_0: 'url',
					_1: _elm_lang$core$Json_Encode$string(record.url)
				},
				_1: {
					ctor: '::',
					_0: {
						ctor: '_Tuple2',
						_0: 'login',
						_1: _elm_lang$core$Json_Encode$string(record.login)
					},
					_1: {
						ctor: '::',
						_0: {
							ctor: '_Tuple2',
							_0: 'avatar',
							_1: _elm_lang$core$Json_Encode$string(record.avatar)
						},
						_1: {ctor: '[]'}
					}
				}
			}
		});
};
var _vito$cadet$GitHubGraph$encodeIssueLabel = function (record) {
	return _elm_lang$core$Json_Encode$object(
		{
			ctor: '::',
			_0: {
				ctor: '_Tuple2',
				_0: 'name',
				_1: _elm_lang$core$Json_Encode$string(record.name)
			},
			_1: {
				ctor: '::',
				_0: {
					ctor: '_Tuple2',
					_0: 'color',
					_1: _elm_lang$core$Json_Encode$string(record.color)
				},
				_1: {ctor: '[]'}
			}
		});
};
var _vito$cadet$GitHubGraph$encodeRepo = function (record) {
	return _elm_lang$core$Json_Encode$object(
		{
			ctor: '::',
			_0: {
				ctor: '_Tuple2',
				_0: 'id',
				_1: _elm_lang$core$Json_Encode$string(record.id)
			},
			_1: {
				ctor: '::',
				_0: {
					ctor: '_Tuple2',
					_0: 'url',
					_1: _elm_lang$core$Json_Encode$string(record.url)
				},
				_1: {
					ctor: '::',
					_0: {
						ctor: '_Tuple2',
						_0: 'owner',
						_1: _elm_lang$core$Json_Encode$string(record.owner)
					},
					_1: {
						ctor: '::',
						_0: {
							ctor: '_Tuple2',
							_0: 'name',
							_1: _elm_lang$core$Json_Encode$string(record.name)
						},
						_1: {ctor: '[]'}
					}
				}
			}
		});
};
var _vito$cadet$GitHubGraph$pickEnum2 = F2(
	function (ma, mb) {
		var _p1 = ma;
		if (_p1.ctor === 'Just') {
			return _elm_lang$core$Maybe$Just(_p1._0);
		} else {
			return mb;
		}
	});
var _vito$cadet$GitHubGraph$auth = function (token) {
	return _elm_lang$core$Native_Utils.eq(token, '') ? {ctor: '[]'} : {
		ctor: '::',
		_0: {
			ctor: '_Tuple2',
			_0: 'Authorization',
			_1: A2(_elm_lang$core$Basics_ops['++'], 'token ', token)
		},
		_1: {ctor: '[]'}
	};
};
var _vito$cadet$GitHubGraph$authHeaders = function (_p2) {
	return A2(
		_elm_lang$core$List$map,
		_elm_lang$core$Basics$uncurry(_elm_lang$http$Http$header),
		_vito$cadet$GitHubGraph$auth(_p2));
};
var _vito$cadet$GitHubGraph$authedOptions = function (token) {
	return {
		method: 'POST',
		headers: _vito$cadet$GitHubGraph$authHeaders(token),
		url: 'https://api.github.com/graphql',
		timeout: _elm_lang$core$Maybe$Nothing,
		withCredentials: false
	};
};
var _vito$cadet$GitHubGraph$fetchPaged = F3(
	function (doc, token, psel) {
		var fetchNextPage = function (_p3) {
			var _p4 = _p3;
			var _p6 = _p4.pageInfo;
			var _p5 = _p4.content;
			return _p6.hasNextPage ? A2(
				_elm_lang$core$Task$map,
				F2(
					function (x, y) {
						return A2(_elm_lang$core$Basics_ops['++'], x, y);
					})(_p5),
				A3(
					_vito$cadet$GitHubGraph$fetchPaged,
					doc,
					token,
					_elm_lang$core$Native_Utils.update(
						psel,
						{after: _p6.endCursor}))) : _elm_lang$core$Task$succeed(_p5);
		};
		return A2(
			_elm_lang$core$Task$andThen,
			fetchNextPage,
			A2(
				_jamesmacaulay$elm_graphql$GraphQL_Client_Http$customSendQuery,
				_vito$cadet$GitHubGraph$authedOptions(token),
				A2(_jamesmacaulay$elm_graphql$GraphQL_Request_Builder$request, psel, doc)));
	});
var _vito$cadet$GitHubGraph$reactionScore = function (reactions) {
	return _elm_lang$core$List$sum(
		A3(
			_elm_lang$core$Basics$flip,
			_elm_lang$core$List$map,
			reactions,
			function (_p7) {
				var _p8 = _p7;
				var _p10 = _p8.count;
				var _p9 = _p8.type_;
				switch (_p9.ctor) {
					case 'ReactionTypeThumbsUp':
						return 2 * _p10;
					case 'ReactionTypeThumbsDown':
						return -2 * _p10;
					case 'ReactionTypeLaugh':
						return _p10;
					case 'ReactionTypeConfused':
						return 0 - _p10;
					case 'ReactionTypeHeart':
						return 3 * _p10;
					default:
						return 3 * _p10;
				}
			}));
};
var _vito$cadet$GitHubGraph$issueScore = function (_p11) {
	var _p12 = _p11;
	return _vito$cadet$GitHubGraph$reactionScore(_p12.reactions) + (2 * _p12.commentCount);
};
var _vito$cadet$GitHubGraph$Repo = F4(
	function (a, b, c, d) {
		return {id: a, url: b, owner: c, name: d};
	});
var _vito$cadet$GitHubGraph$decodeRepo = A2(
	_elm_community$json_extra$Json_Decode_Extra_ops['|:'],
	A2(
		_elm_community$json_extra$Json_Decode_Extra_ops['|:'],
		A2(
			_elm_community$json_extra$Json_Decode_Extra_ops['|:'],
			A2(
				_elm_community$json_extra$Json_Decode_Extra_ops['|:'],
				_elm_lang$core$Json_Decode$succeed(_vito$cadet$GitHubGraph$Repo),
				A2(_elm_lang$core$Json_Decode$field, 'id', _elm_lang$core$Json_Decode$string)),
			A2(_elm_lang$core$Json_Decode$field, 'url', _elm_lang$core$Json_Decode$string)),
		A2(_elm_lang$core$Json_Decode$field, 'owner', _elm_lang$core$Json_Decode$string)),
	A2(_elm_lang$core$Json_Decode$field, 'name', _elm_lang$core$Json_Decode$string));
var _vito$cadet$GitHubGraph$Issue = function (a) {
	return function (b) {
		return function (c) {
			return function (d) {
				return function (e) {
					return function (f) {
						return function (g) {
							return function (h) {
								return function (i) {
									return function (j) {
										return function (k) {
											return function (l) {
												return {id: a, url: b, createdAt: c, updatedAt: d, state: e, number: f, title: g, commentCount: h, reactions: i, author: j, labels: k, cards: l};
											};
										};
									};
								};
							};
						};
					};
				};
			};
		};
	};
};
var _vito$cadet$GitHubGraph$IssueLabel = F2(
	function (a, b) {
		return {name: a, color: b};
	});
var _vito$cadet$GitHubGraph$decodeIssueLabel = A2(
	_elm_community$json_extra$Json_Decode_Extra_ops['|:'],
	A2(
		_elm_community$json_extra$Json_Decode_Extra_ops['|:'],
		_elm_lang$core$Json_Decode$succeed(_vito$cadet$GitHubGraph$IssueLabel),
		A2(_elm_lang$core$Json_Decode$field, 'name', _elm_lang$core$Json_Decode$string)),
	A2(_elm_lang$core$Json_Decode$field, 'color', _elm_lang$core$Json_Decode$string));
<<<<<<< HEAD
var _vito$cadet$GitHubGraph$ReactionGroup = F2(
=======
var _vito$cadet$GitHub$Comment = F7(
	function (a, b, c, d, e, f, g) {
		return {id: a, url: b, htmlURL: c, createdAt: d, updatedAt: e, user: f, reactions: g};
	});
var _vito$cadet$GitHub$TimelineEvent = function (a) {
	return function (b) {
		return function (c) {
			return function (d) {
				return function (e) {
					return function (f) {
						return function (g) {
							return function (h) {
								return function (i) {
									return function (j) {
										return {value: a, event: b, createdAt: c, actor: d, commitId: e, label: f, assignee: g, milestone: h, source: i, rename: j};
									};
								};
							};
						};
					};
				};
			};
		};
	};
};
var _vito$cadet$GitHub$TimelineEventSource = F2(
>>>>>>> e6d7c528
	function (a, b) {
		return {type_: a, count: b};
	});
var _vito$cadet$GitHubGraph$User = F4(
	function (a, b, c, d) {
		return {id: a, url: b, login: c, avatar: d};
	});
var _vito$cadet$GitHubGraph$decodeUser = A2(
	_elm_community$json_extra$Json_Decode_Extra_ops['|:'],
	A2(
		_elm_community$json_extra$Json_Decode_Extra_ops['|:'],
		A2(
			_elm_community$json_extra$Json_Decode_Extra_ops['|:'],
			A2(
				_elm_community$json_extra$Json_Decode_Extra_ops['|:'],
				_elm_lang$core$Json_Decode$succeed(_vito$cadet$GitHubGraph$User),
				A2(_elm_lang$core$Json_Decode$field, 'id', _elm_lang$core$Json_Decode$string)),
			A2(_elm_lang$core$Json_Decode$field, 'url', _elm_lang$core$Json_Decode$string)),
		A2(_elm_lang$core$Json_Decode$field, 'login', _elm_lang$core$Json_Decode$string)),
	A2(_elm_lang$core$Json_Decode$field, 'avatar', _elm_lang$core$Json_Decode$string));
var _vito$cadet$GitHubGraph$Project = F5(
	function (a, b, c, d, e) {
		return {id: a, url: b, name: c, number: d, columns: e};
	});
var _vito$cadet$GitHubGraph$ProjectColumn = F2(
	function (a, b) {
		return {id: a, name: b};
	});
var _vito$cadet$GitHubGraph$decodeProjectColumn = A2(
	_elm_community$json_extra$Json_Decode_Extra_ops['|:'],
	A2(
		_elm_community$json_extra$Json_Decode_Extra_ops['|:'],
<<<<<<< HEAD
		_elm_lang$core$Json_Decode$succeed(_vito$cadet$GitHubGraph$ProjectColumn),
		A2(_elm_lang$core$Json_Decode$field, 'id', _elm_lang$core$Json_Decode$string)),
	A2(_elm_lang$core$Json_Decode$field, 'name', _elm_lang$core$Json_Decode$string));
var _vito$cadet$GitHubGraph$decodeProject = A2(
=======
		_elm_lang$core$Json_Decode$succeed(_vito$cadet$GitHub$TimelineEventRename),
		A2(_elm_lang$core$Json_Decode$field, 'from', _elm_lang$core$Json_Decode$string)),
	A2(_elm_lang$core$Json_Decode$field, 'to', _elm_lang$core$Json_Decode$string));
var _vito$cadet$GitHub$Milestone = F6(
	function (a, b, c, d, e, f) {
		return {id: a, url: b, htmlURL: c, number: d, title: e, description: f};
	});
var _vito$cadet$GitHub$decodeMilestone = A7(
	_elm_lang$core$Json_Decode$map6,
	_vito$cadet$GitHub$Milestone,
	A2(_elm_lang$core$Json_Decode$field, 'id', _elm_lang$core$Json_Decode$int),
	A2(_elm_lang$core$Json_Decode$field, 'url', _elm_lang$core$Json_Decode$string),
	A2(_elm_lang$core$Json_Decode$field, 'html_url', _elm_lang$core$Json_Decode$string),
	A2(_elm_lang$core$Json_Decode$field, 'number', _elm_lang$core$Json_Decode$int),
	A2(_elm_lang$core$Json_Decode$field, 'title', _elm_lang$core$Json_Decode$string),
	A2(_elm_lang$core$Json_Decode$field, 'description', _elm_lang$core$Json_Decode$string));
var _vito$cadet$GitHub$User = F6(
	function (a, b, c, d, e, f) {
		return {value: a, id: b, url: c, htmlURL: d, login: e, avatar: f};
	});
var _vito$cadet$GitHub$decodeUser = A7(
	_elm_lang$core$Json_Decode$map6,
	_vito$cadet$GitHub$User,
	_elm_lang$core$Json_Decode$value,
	A2(_elm_lang$core$Json_Decode$field, 'id', _elm_lang$core$Json_Decode$int),
	A2(_elm_lang$core$Json_Decode$field, 'url', _elm_lang$core$Json_Decode$string),
	A2(_elm_lang$core$Json_Decode$field, 'html_url', _elm_lang$core$Json_Decode$string),
	A2(_elm_lang$core$Json_Decode$field, 'login', _elm_lang$core$Json_Decode$string),
	A2(_elm_lang$core$Json_Decode$field, 'avatar_url', _elm_lang$core$Json_Decode$string));
var _vito$cadet$GitHub$fetchOrgMembers = F2(
	function (token, org) {
		return A4(
			_vito$cadet$Pagination$fetchAll,
			A2(
				_elm_lang$core$Basics_ops['++'],
				'https://api.github.com/orgs/',
				A2(_elm_lang$core$Basics_ops['++'], org, '/members?per_page=100')),
			_vito$cadet$GitHub$authHeaders(token),
			_vito$cadet$GitHub$rfc5988Strategy(_vito$cadet$GitHub$decodeUser),
			_elm_lang$core$Maybe$Nothing);
	});
var _vito$cadet$GitHub$decodeRepo = A8(
	_elm_lang$core$Json_Decode$map7,
	_vito$cadet$GitHub$Repo,
	_elm_lang$core$Json_Decode$value,
	A2(_elm_lang$core$Json_Decode$field, 'id', _elm_lang$core$Json_Decode$int),
	A2(_elm_lang$core$Json_Decode$field, 'url', _elm_lang$core$Json_Decode$string),
	A2(_elm_lang$core$Json_Decode$field, 'html_url', _elm_lang$core$Json_Decode$string),
	A2(_elm_lang$core$Json_Decode$field, 'owner', _vito$cadet$GitHub$decodeUser),
	A2(_elm_lang$core$Json_Decode$field, 'name', _elm_lang$core$Json_Decode$string),
	A2(_elm_lang$core$Json_Decode$field, 'open_issues_count', _elm_lang$core$Json_Decode$int));
var _vito$cadet$GitHub$fetchOrgRepos = F2(
	function (token, org) {
		return A4(
			_vito$cadet$Pagination$fetchAll,
			A2(
				_elm_lang$core$Basics_ops['++'],
				'https://api.github.com/orgs/',
				A2(_elm_lang$core$Basics_ops['++'], org, '/repos?per_page=100')),
			_vito$cadet$GitHub$authHeaders(token),
			_vito$cadet$GitHub$rfc5988Strategy(_vito$cadet$GitHub$decodeRepo),
			_elm_lang$core$Maybe$Nothing);
	});
var _vito$cadet$GitHub$decodeTimelineEvent = A2(
>>>>>>> e6d7c528
	_elm_community$json_extra$Json_Decode_Extra_ops['|:'],
	A2(
		_elm_community$json_extra$Json_Decode_Extra_ops['|:'],
		A2(
			_elm_community$json_extra$Json_Decode_Extra_ops['|:'],
			A2(
				_elm_community$json_extra$Json_Decode_Extra_ops['|:'],
				A2(
					_elm_community$json_extra$Json_Decode_Extra_ops['|:'],
<<<<<<< HEAD
					_elm_lang$core$Json_Decode$succeed(_vito$cadet$GitHubGraph$Project),
					A2(_elm_lang$core$Json_Decode$field, 'id', _elm_lang$core$Json_Decode$string)),
				A2(_elm_lang$core$Json_Decode$field, 'url', _elm_lang$core$Json_Decode$string)),
			A2(_elm_lang$core$Json_Decode$field, 'name', _elm_lang$core$Json_Decode$string)),
		A2(_elm_lang$core$Json_Decode$field, 'number', _elm_lang$core$Json_Decode$int)),
	A2(
		_elm_lang$core$Json_Decode$field,
		'columns',
		_elm_lang$core$Json_Decode$list(_vito$cadet$GitHubGraph$decodeProjectColumn)));
var _vito$cadet$GitHubGraph$ProjectCard = F4(
	function (a, b, c, d) {
		return {id: a, projectID: b, columnID: c, note: d};
=======
					A2(
						_elm_community$json_extra$Json_Decode_Extra_ops['|:'],
						A2(
							_elm_community$json_extra$Json_Decode_Extra_ops['|:'],
							A2(
								_elm_community$json_extra$Json_Decode_Extra_ops['|:'],
								A2(
									_elm_community$json_extra$Json_Decode_Extra_ops['|:'],
									A2(
										_elm_community$json_extra$Json_Decode_Extra_ops['|:'],
										_elm_lang$core$Json_Decode$succeed(_vito$cadet$GitHub$TimelineEvent),
										_elm_lang$core$Json_Decode$value),
									A2(_elm_lang$core$Json_Decode$field, 'event', _elm_lang$core$Json_Decode$string)),
								_elm_lang$core$Json_Decode$maybe(
									A2(_elm_lang$core$Json_Decode$field, 'created_at', _elm_community$json_extra$Json_Decode_Extra$date))),
							_elm_lang$core$Json_Decode$maybe(
								A2(_elm_lang$core$Json_Decode$field, 'actor', _vito$cadet$GitHub$decodeUser))),
						_elm_lang$core$Json_Decode$maybe(
							A2(_elm_lang$core$Json_Decode$field, 'commit_id', _elm_lang$core$Json_Decode$string))),
					_elm_lang$core$Json_Decode$maybe(
						A2(_elm_lang$core$Json_Decode$field, 'label', _vito$cadet$GitHub$decodeIssueLabel))),
				_elm_lang$core$Json_Decode$maybe(
					A2(_elm_lang$core$Json_Decode$field, 'assignee', _vito$cadet$GitHub$decodeUser))),
			_elm_lang$core$Json_Decode$maybe(
				A2(_elm_lang$core$Json_Decode$field, 'milestone', _vito$cadet$GitHub$decodeMilestone))),
		_elm_lang$core$Json_Decode$maybe(
			A2(_elm_lang$core$Json_Decode$field, 'source', _vito$cadet$GitHub$decodeTimelineEventSource))),
	_elm_lang$core$Json_Decode$maybe(
		A2(_elm_lang$core$Json_Decode$field, 'rename', _vito$cadet$GitHub$decodeTimelineEventRename)));
var _vito$cadet$GitHub$fetchIssueTimeline = F2(
	function (token, issue) {
		return A4(
			_vito$cadet$Pagination$fetchAll,
			A2(_elm_lang$core$Basics_ops['++'], issue.url, '/timeline?per_page=100'),
			{
				ctor: '::',
				_0: A2(_elm_lang$http$Http$header, 'Accept', 'application/vnd.github.mockingbird-preview'),
				_1: _vito$cadet$GitHub$authHeaders(token)
			},
			_vito$cadet$GitHub$rfc5988Strategy(_vito$cadet$GitHub$decodeTimelineEvent),
			_elm_lang$core$Maybe$Nothing);
	});
var _vito$cadet$GitHub$Reactions = F6(
	function (a, b, c, d, e, f) {
		return {plusOne: a, minusOne: b, laugh: c, confused: d, heart: e, hooray: f};
	});
var _vito$cadet$GitHub$decodeReactions = A7(
	_elm_lang$core$Json_Decode$map6,
	_vito$cadet$GitHub$Reactions,
	A2(_elm_lang$core$Json_Decode$field, '+1', _elm_lang$core$Json_Decode$int),
	A2(_elm_lang$core$Json_Decode$field, '-1', _elm_lang$core$Json_Decode$int),
	A2(_elm_lang$core$Json_Decode$field, 'laugh', _elm_lang$core$Json_Decode$int),
	A2(_elm_lang$core$Json_Decode$field, 'confused', _elm_lang$core$Json_Decode$int),
	A2(_elm_lang$core$Json_Decode$field, 'heart', _elm_lang$core$Json_Decode$int),
	A2(_elm_lang$core$Json_Decode$field, 'hooray', _elm_lang$core$Json_Decode$int));
var _vito$cadet$GitHub$decodeComment = A8(
	_elm_lang$core$Json_Decode$map7,
	_vito$cadet$GitHub$Comment,
	A2(_elm_lang$core$Json_Decode$field, 'id', _elm_lang$core$Json_Decode$int),
	A2(_elm_lang$core$Json_Decode$field, 'url', _elm_lang$core$Json_Decode$string),
	A2(_elm_lang$core$Json_Decode$field, 'html_url', _elm_lang$core$Json_Decode$string),
	A2(_elm_lang$core$Json_Decode$field, 'created_at', _elm_community$json_extra$Json_Decode_Extra$date),
	A2(_elm_lang$core$Json_Decode$field, 'updated_at', _elm_community$json_extra$Json_Decode_Extra$date),
	A2(_elm_lang$core$Json_Decode$field, 'user', _vito$cadet$GitHub$decodeUser),
	A2(_elm_lang$core$Json_Decode$field, 'reactions', _vito$cadet$GitHub$decodeReactions));
var _vito$cadet$GitHub$fetchIssueComments = F2(
	function (token, issue) {
		return A4(
			_vito$cadet$Pagination$fetchAll,
			A2(_elm_lang$core$Basics_ops['++'], issue.url, '/comments?per_page=100'),
			{
				ctor: '::',
				_0: A2(_elm_lang$http$Http$header, 'Accept', 'application/vnd.github.squirrel-girl-preview'),
				_1: _vito$cadet$GitHub$authHeaders(token)
			},
			_vito$cadet$GitHub$rfc5988Strategy(_vito$cadet$GitHub$decodeComment),
			_elm_lang$core$Maybe$Nothing);
	});
var _vito$cadet$GitHub$Project = F6(
	function (a, b, c, d, e, f) {
		return {id: a, url: b, name: c, number: d, htmlURL: e, columnsURL: f};
>>>>>>> e6d7c528
	});
var _vito$cadet$GitHubGraph$decodeProjectCard = A2(
	_elm_community$json_extra$Json_Decode_Extra_ops['|:'],
	A2(
		_elm_community$json_extra$Json_Decode_Extra_ops['|:'],
		A2(
			_elm_community$json_extra$Json_Decode_Extra_ops['|:'],
			A2(
				_elm_community$json_extra$Json_Decode_Extra_ops['|:'],
				_elm_lang$core$Json_Decode$succeed(_vito$cadet$GitHubGraph$ProjectCard),
				A2(_elm_lang$core$Json_Decode$field, 'id', _elm_lang$core$Json_Decode$string)),
			A2(_elm_lang$core$Json_Decode$field, 'project_id', _elm_lang$core$Json_Decode$string)),
		A2(
			_elm_lang$core$Json_Decode$field,
			'column_id',
			_elm_lang$core$Json_Decode$maybe(_elm_lang$core$Json_Decode$string))),
	A2(
		_elm_lang$core$Json_Decode$field,
		'note',
		_elm_lang$core$Json_Decode$maybe(_elm_lang$core$Json_Decode$string)));
var _vito$cadet$GitHubGraph$OrgSelector = function (a) {
	return {name: a};
};
var _vito$cadet$GitHubGraph$decodeOrgSelector = A2(
	_elm_community$json_extra$Json_Decode_Extra_ops['|:'],
	_elm_lang$core$Json_Decode$succeed(_vito$cadet$GitHubGraph$OrgSelector),
	A2(_elm_lang$core$Json_Decode$field, 'name', _elm_lang$core$Json_Decode$string));
var _vito$cadet$GitHubGraph$RepoSelector = F2(
	function (a, b) {
		return {owner: a, name: b};
	});
var _vito$cadet$GitHubGraph$decodeRepoSelector = A2(
	_elm_community$json_extra$Json_Decode_Extra_ops['|:'],
	A2(
		_elm_community$json_extra$Json_Decode_Extra_ops['|:'],
		_elm_lang$core$Json_Decode$succeed(_vito$cadet$GitHubGraph$RepoSelector),
		A2(_elm_lang$core$Json_Decode$field, 'owner', _elm_lang$core$Json_Decode$string)),
	A2(_elm_lang$core$Json_Decode$field, 'name', _elm_lang$core$Json_Decode$string));
var _vito$cadet$GitHubGraph$IDSelector = function (a) {
	return {id: a};
};
var _vito$cadet$GitHubGraph$PagedSelector = F2(
	function (a, b) {
		return {selector: a, after: b};
	});
var _vito$cadet$GitHubGraph$PagedResult = F2(
	function (a, b) {
		return {content: a, pageInfo: b};
	});
var _vito$cadet$GitHubGraph$PageInfo = F2(
	function (a, b) {
		return {endCursor: a, hasNextPage: b};
	});
var _vito$cadet$GitHubGraph$reposQuery = function () {
	var pageInfo = A2(
		_jamesmacaulay$elm_graphql$GraphQL_Request_Builder$with,
		A3(
			_jamesmacaulay$elm_graphql$GraphQL_Request_Builder$field,
			'hasNextPage',
			{ctor: '[]'},
			_jamesmacaulay$elm_graphql$GraphQL_Request_Builder$bool),
		A2(
			_jamesmacaulay$elm_graphql$GraphQL_Request_Builder$with,
			A3(
				_jamesmacaulay$elm_graphql$GraphQL_Request_Builder$field,
				'endCursor',
				{ctor: '[]'},
				_jamesmacaulay$elm_graphql$GraphQL_Request_Builder$nullable(_jamesmacaulay$elm_graphql$GraphQL_Request_Builder$string)),
			_jamesmacaulay$elm_graphql$GraphQL_Request_Builder$object(_vito$cadet$GitHubGraph$PageInfo)));
	var repo = A2(
		_jamesmacaulay$elm_graphql$GraphQL_Request_Builder$with,
		A3(
			_jamesmacaulay$elm_graphql$GraphQL_Request_Builder$field,
			'name',
			{ctor: '[]'},
			_jamesmacaulay$elm_graphql$GraphQL_Request_Builder$string),
		A2(
			_jamesmacaulay$elm_graphql$GraphQL_Request_Builder$with,
			A3(
				_jamesmacaulay$elm_graphql$GraphQL_Request_Builder$field,
				'owner',
				{ctor: '[]'},
				_jamesmacaulay$elm_graphql$GraphQL_Request_Builder$extract(
					A3(
						_jamesmacaulay$elm_graphql$GraphQL_Request_Builder$field,
						'login',
						{ctor: '[]'},
						_jamesmacaulay$elm_graphql$GraphQL_Request_Builder$string))),
			A2(
				_jamesmacaulay$elm_graphql$GraphQL_Request_Builder$with,
				A3(
					_jamesmacaulay$elm_graphql$GraphQL_Request_Builder$field,
					'url',
					{ctor: '[]'},
					_jamesmacaulay$elm_graphql$GraphQL_Request_Builder$string),
				A2(
					_jamesmacaulay$elm_graphql$GraphQL_Request_Builder$with,
					A3(
						_jamesmacaulay$elm_graphql$GraphQL_Request_Builder$field,
						'id',
						{ctor: '[]'},
						_jamesmacaulay$elm_graphql$GraphQL_Request_Builder$string),
					_jamesmacaulay$elm_graphql$GraphQL_Request_Builder$object(_vito$cadet$GitHubGraph$Repo)))));
	var paged = A2(
		_jamesmacaulay$elm_graphql$GraphQL_Request_Builder$with,
		A3(
			_jamesmacaulay$elm_graphql$GraphQL_Request_Builder$field,
			'pageInfo',
			{ctor: '[]'},
			pageInfo),
		A2(
			_jamesmacaulay$elm_graphql$GraphQL_Request_Builder$with,
			A3(
				_jamesmacaulay$elm_graphql$GraphQL_Request_Builder$field,
				'nodes',
				{ctor: '[]'},
				_jamesmacaulay$elm_graphql$GraphQL_Request_Builder$list(repo)),
			_jamesmacaulay$elm_graphql$GraphQL_Request_Builder$object(_vito$cadet$GitHubGraph$PagedResult)));
	var afterVar = A3(
		_jamesmacaulay$elm_graphql$GraphQL_Request_Builder_Variable$required,
		'after',
		function (_) {
			return _.after;
		},
		_jamesmacaulay$elm_graphql$GraphQL_Request_Builder_Variable$nullable(_jamesmacaulay$elm_graphql$GraphQL_Request_Builder_Variable$string));
	var pageArgs = {
		ctor: '::',
		_0: {
			ctor: '_Tuple2',
			_0: 'first',
			_1: _jamesmacaulay$elm_graphql$GraphQL_Request_Builder_Arg$int(100)
		},
		_1: {
			ctor: '::',
			_0: {
				ctor: '_Tuple2',
				_0: 'after',
				_1: _jamesmacaulay$elm_graphql$GraphQL_Request_Builder_Arg$variable(afterVar)
			},
			_1: {ctor: '[]'}
		}
	};
	var orgNameVar = A3(
		_jamesmacaulay$elm_graphql$GraphQL_Request_Builder_Variable$required,
		'orgName',
		function (_p13) {
			return function (_) {
				return _.name;
			}(
				function (_) {
					return _.selector;
				}(_p13));
		},
		_jamesmacaulay$elm_graphql$GraphQL_Request_Builder_Variable$string);
	var queryRoot = _jamesmacaulay$elm_graphql$GraphQL_Request_Builder$extract(
		A3(
			_jamesmacaulay$elm_graphql$GraphQL_Request_Builder$field,
			'organization',
			{
				ctor: '::',
				_0: {
					ctor: '_Tuple2',
					_0: 'login',
					_1: _jamesmacaulay$elm_graphql$GraphQL_Request_Builder_Arg$variable(orgNameVar)
				},
				_1: {ctor: '[]'}
			},
			_jamesmacaulay$elm_graphql$GraphQL_Request_Builder$extract(
				A3(_jamesmacaulay$elm_graphql$GraphQL_Request_Builder$field, 'repositories', pageArgs, paged))));
	return _jamesmacaulay$elm_graphql$GraphQL_Request_Builder$queryDocument(queryRoot);
}();
var _vito$cadet$GitHubGraph$fetchOrgRepos = F2(
	function (token, org) {
		return A3(
			_vito$cadet$GitHubGraph$fetchPaged,
			_vito$cadet$GitHubGraph$reposQuery,
			token,
			{selector: org, after: _elm_lang$core$Maybe$Nothing});
	});
var _vito$cadet$GitHubGraph$projectsQuery = function () {
	var pageInfo = A2(
		_jamesmacaulay$elm_graphql$GraphQL_Request_Builder$with,
		A3(
			_jamesmacaulay$elm_graphql$GraphQL_Request_Builder$field,
			'hasNextPage',
			{ctor: '[]'},
			_jamesmacaulay$elm_graphql$GraphQL_Request_Builder$bool),
		A2(
			_jamesmacaulay$elm_graphql$GraphQL_Request_Builder$with,
			A3(
				_jamesmacaulay$elm_graphql$GraphQL_Request_Builder$field,
				'endCursor',
				{ctor: '[]'},
				_jamesmacaulay$elm_graphql$GraphQL_Request_Builder$nullable(_jamesmacaulay$elm_graphql$GraphQL_Request_Builder$string)),
			_jamesmacaulay$elm_graphql$GraphQL_Request_Builder$object(_vito$cadet$GitHubGraph$PageInfo)));
	var column = A2(
		_jamesmacaulay$elm_graphql$GraphQL_Request_Builder$with,
		A3(
			_jamesmacaulay$elm_graphql$GraphQL_Request_Builder$field,
			'name',
			{ctor: '[]'},
			_jamesmacaulay$elm_graphql$GraphQL_Request_Builder$string),
		A2(
			_jamesmacaulay$elm_graphql$GraphQL_Request_Builder$with,
			A3(
				_jamesmacaulay$elm_graphql$GraphQL_Request_Builder$field,
				'id',
				{ctor: '[]'},
				_jamesmacaulay$elm_graphql$GraphQL_Request_Builder$string),
			_jamesmacaulay$elm_graphql$GraphQL_Request_Builder$object(_vito$cadet$GitHubGraph$ProjectColumn)));
	var project = A2(
		_jamesmacaulay$elm_graphql$GraphQL_Request_Builder$with,
		A3(
			_jamesmacaulay$elm_graphql$GraphQL_Request_Builder$field,
			'columns',
			{ctor: '[]'},
			_jamesmacaulay$elm_graphql$GraphQL_Request_Builder$extract(
				A3(
					_jamesmacaulay$elm_graphql$GraphQL_Request_Builder$field,
					'nodes',
					{ctor: '[]'},
					_jamesmacaulay$elm_graphql$GraphQL_Request_Builder$list(column)))),
		A2(
			_jamesmacaulay$elm_graphql$GraphQL_Request_Builder$with,
			A3(
				_jamesmacaulay$elm_graphql$GraphQL_Request_Builder$field,
				'number',
				{ctor: '[]'},
				_jamesmacaulay$elm_graphql$GraphQL_Request_Builder$int),
			A2(
				_jamesmacaulay$elm_graphql$GraphQL_Request_Builder$with,
				A3(
					_jamesmacaulay$elm_graphql$GraphQL_Request_Builder$field,
					'name',
					{ctor: '[]'},
					_jamesmacaulay$elm_graphql$GraphQL_Request_Builder$string),
				A2(
					_jamesmacaulay$elm_graphql$GraphQL_Request_Builder$with,
					A3(
						_jamesmacaulay$elm_graphql$GraphQL_Request_Builder$field,
						'url',
						{ctor: '[]'},
						_jamesmacaulay$elm_graphql$GraphQL_Request_Builder$string),
					A2(
						_jamesmacaulay$elm_graphql$GraphQL_Request_Builder$with,
						A3(
							_jamesmacaulay$elm_graphql$GraphQL_Request_Builder$field,
							'id',
							{ctor: '[]'},
							_jamesmacaulay$elm_graphql$GraphQL_Request_Builder$string),
						_jamesmacaulay$elm_graphql$GraphQL_Request_Builder$object(_vito$cadet$GitHubGraph$Project))))));
	var paged = A2(
		_jamesmacaulay$elm_graphql$GraphQL_Request_Builder$with,
		A3(
			_jamesmacaulay$elm_graphql$GraphQL_Request_Builder$field,
			'pageInfo',
			{ctor: '[]'},
			pageInfo),
		A2(
			_jamesmacaulay$elm_graphql$GraphQL_Request_Builder$with,
			A3(
				_jamesmacaulay$elm_graphql$GraphQL_Request_Builder$field,
				'nodes',
				{ctor: '[]'},
				_jamesmacaulay$elm_graphql$GraphQL_Request_Builder$list(project)),
			_jamesmacaulay$elm_graphql$GraphQL_Request_Builder$object(_vito$cadet$GitHubGraph$PagedResult)));
	var afterVar = A3(
		_jamesmacaulay$elm_graphql$GraphQL_Request_Builder_Variable$required,
		'after',
		function (_) {
			return _.after;
		},
		_jamesmacaulay$elm_graphql$GraphQL_Request_Builder_Variable$nullable(_jamesmacaulay$elm_graphql$GraphQL_Request_Builder_Variable$string));
	var pageArgs = {
		ctor: '::',
		_0: {
			ctor: '_Tuple2',
			_0: 'first',
			_1: _jamesmacaulay$elm_graphql$GraphQL_Request_Builder_Arg$int(100)
		},
		_1: {
			ctor: '::',
			_0: {
				ctor: '_Tuple2',
				_0: 'after',
				_1: _jamesmacaulay$elm_graphql$GraphQL_Request_Builder_Arg$variable(afterVar)
			},
			_1: {ctor: '[]'}
		}
	};
	var orgNameVar = A3(
		_jamesmacaulay$elm_graphql$GraphQL_Request_Builder_Variable$required,
		'orgName',
		function (_p14) {
			return function (_) {
				return _.name;
			}(
				function (_) {
					return _.selector;
				}(_p14));
		},
		_jamesmacaulay$elm_graphql$GraphQL_Request_Builder_Variable$string);
	var queryRoot = _jamesmacaulay$elm_graphql$GraphQL_Request_Builder$extract(
		A3(
			_jamesmacaulay$elm_graphql$GraphQL_Request_Builder$field,
			'organization',
			{
				ctor: '::',
				_0: {
					ctor: '_Tuple2',
					_0: 'login',
					_1: _jamesmacaulay$elm_graphql$GraphQL_Request_Builder_Arg$variable(orgNameVar)
				},
				_1: {ctor: '[]'}
			},
			_jamesmacaulay$elm_graphql$GraphQL_Request_Builder$extract(
				A3(_jamesmacaulay$elm_graphql$GraphQL_Request_Builder$field, 'projects', pageArgs, paged))));
	return _jamesmacaulay$elm_graphql$GraphQL_Request_Builder$queryDocument(queryRoot);
}();
var _vito$cadet$GitHubGraph$fetchOrgProjects = F2(
	function (token, org) {
		return A3(
			_vito$cadet$GitHubGraph$fetchPaged,
			_vito$cadet$GitHubGraph$projectsQuery,
			token,
			{selector: org, after: _elm_lang$core$Maybe$Nothing});
	});
var _vito$cadet$GitHubGraph$IssueStateClosed = {ctor: 'IssueStateClosed'};
var _vito$cadet$GitHubGraph$IssueStateOpen = {ctor: 'IssueStateOpen'};
var _vito$cadet$GitHubGraph$issueStates = {
	ctor: '::',
	_0: {ctor: '_Tuple2', _0: 'OPEN', _1: _vito$cadet$GitHubGraph$IssueStateOpen},
	_1: {
		ctor: '::',
		_0: {ctor: '_Tuple2', _0: 'CLOSED', _1: _vito$cadet$GitHubGraph$IssueStateClosed},
		_1: {ctor: '[]'}
	}
};
var _vito$cadet$GitHubGraph$decodeIssueState = function () {
	var decodeToType = function (string) {
		var _p15 = string;
		switch (_p15) {
			case 'IssueStateOpen':
				return _elm_lang$core$Result$Ok(_vito$cadet$GitHubGraph$IssueStateOpen);
			case 'IssueStateClosed':
				return _elm_lang$core$Result$Ok(_vito$cadet$GitHubGraph$IssueStateClosed);
			default:
				return _elm_lang$core$Result$Err(
					A2(
						_elm_lang$core$Basics_ops['++'],
						'Not valid pattern for decoder to IssueState. Pattern: ',
						_elm_lang$core$Basics$toString(string)));
		}
	};
	return A2(_vito$cadet$GitHubGraph$customDecoder, _elm_lang$core$Json_Decode$string, decodeToType);
}();
var _vito$cadet$GitHubGraph$ReactionTypeHeart = {ctor: 'ReactionTypeHeart'};
var _vito$cadet$GitHubGraph$ReactionTypeConfused = {ctor: 'ReactionTypeConfused'};
var _vito$cadet$GitHubGraph$ReactionTypeHooray = {ctor: 'ReactionTypeHooray'};
var _vito$cadet$GitHubGraph$ReactionTypeLaugh = {ctor: 'ReactionTypeLaugh'};
var _vito$cadet$GitHubGraph$ReactionTypeThumbsDown = {ctor: 'ReactionTypeThumbsDown'};
var _vito$cadet$GitHubGraph$ReactionTypeThumbsUp = {ctor: 'ReactionTypeThumbsUp'};
var _vito$cadet$GitHubGraph$reactionTypes = {
	ctor: '::',
	_0: {ctor: '_Tuple2', _0: 'THUMBS_UP', _1: _vito$cadet$GitHubGraph$ReactionTypeThumbsUp},
	_1: {
		ctor: '::',
		_0: {ctor: '_Tuple2', _0: 'THUMBS_DOWN', _1: _vito$cadet$GitHubGraph$ReactionTypeThumbsDown},
		_1: {
			ctor: '::',
			_0: {ctor: '_Tuple2', _0: 'LAUGH', _1: _vito$cadet$GitHubGraph$ReactionTypeLaugh},
			_1: {
				ctor: '::',
				_0: {ctor: '_Tuple2', _0: 'HOORAY', _1: _vito$cadet$GitHubGraph$ReactionTypeHooray},
				_1: {
					ctor: '::',
					_0: {ctor: '_Tuple2', _0: 'CONFUSED', _1: _vito$cadet$GitHubGraph$ReactionTypeConfused},
					_1: {
						ctor: '::',
						_0: {ctor: '_Tuple2', _0: 'HEART', _1: _vito$cadet$GitHubGraph$ReactionTypeHeart},
						_1: {ctor: '[]'}
					}
				}
			}
		}
	}
};
var _vito$cadet$GitHubGraph$decodeReactionType = function () {
	var decodeToType = function (string) {
		var _p16 = A2(
			_elm_lang$core$Dict$get,
			string,
			_elm_lang$core$Dict$fromList(_vito$cadet$GitHubGraph$reactionTypes));
		if (_p16.ctor === 'Just') {
			return _elm_lang$core$Result$Ok(_p16._0);
		} else {
			return _elm_lang$core$Result$Err(
				A2(
					_elm_lang$core$Basics_ops['++'],
					'Not valid pattern for decoder to IssueState. Pattern: ',
					_elm_lang$core$Basics$toString(string)));
		}
	};
	return A2(_vito$cadet$GitHubGraph$customDecoder, _elm_lang$core$Json_Decode$string, decodeToType);
}();
var _vito$cadet$GitHubGraph$decodeReactionGroup = A2(
	_elm_community$json_extra$Json_Decode_Extra_ops['|:'],
	A2(
		_elm_community$json_extra$Json_Decode_Extra_ops['|:'],
		_elm_lang$core$Json_Decode$succeed(_vito$cadet$GitHubGraph$ReactionGroup),
		A2(_elm_lang$core$Json_Decode$field, 'type_', _vito$cadet$GitHubGraph$decodeReactionType)),
	A2(_elm_lang$core$Json_Decode$field, 'count', _elm_lang$core$Json_Decode$int));
var _vito$cadet$GitHubGraph$decodeIssue = A2(
	_elm_community$json_extra$Json_Decode_Extra_ops['|:'],
	A2(
		_elm_community$json_extra$Json_Decode_Extra_ops['|:'],
		A2(
			_elm_community$json_extra$Json_Decode_Extra_ops['|:'],
			A2(
				_elm_community$json_extra$Json_Decode_Extra_ops['|:'],
				A2(
					_elm_community$json_extra$Json_Decode_Extra_ops['|:'],
					A2(
						_elm_community$json_extra$Json_Decode_Extra_ops['|:'],
						A2(
							_elm_community$json_extra$Json_Decode_Extra_ops['|:'],
							A2(
								_elm_community$json_extra$Json_Decode_Extra_ops['|:'],
								A2(
									_elm_community$json_extra$Json_Decode_Extra_ops['|:'],
									A2(
										_elm_community$json_extra$Json_Decode_Extra_ops['|:'],
										A2(
											_elm_community$json_extra$Json_Decode_Extra_ops['|:'],
											A2(
												_elm_community$json_extra$Json_Decode_Extra_ops['|:'],
												_elm_lang$core$Json_Decode$succeed(_vito$cadet$GitHubGraph$Issue),
												A2(_elm_lang$core$Json_Decode$field, 'id', _elm_lang$core$Json_Decode$string)),
											A2(_elm_lang$core$Json_Decode$field, 'url', _elm_lang$core$Json_Decode$string)),
										A2(_elm_lang$core$Json_Decode$field, 'created_at', _elm_community$json_extra$Json_Decode_Extra$date)),
									A2(_elm_lang$core$Json_Decode$field, 'updated_at', _elm_community$json_extra$Json_Decode_Extra$date)),
								A2(_elm_lang$core$Json_Decode$field, 'state', _vito$cadet$GitHubGraph$decodeIssueState)),
							A2(_elm_lang$core$Json_Decode$field, 'number', _elm_lang$core$Json_Decode$int)),
						A2(_elm_lang$core$Json_Decode$field, 'title', _elm_lang$core$Json_Decode$string)),
					A2(_elm_lang$core$Json_Decode$field, 'comment_count', _elm_lang$core$Json_Decode$int)),
				A2(
					_elm_lang$core$Json_Decode$field,
					'reactions',
					_elm_lang$core$Json_Decode$list(_vito$cadet$GitHubGraph$decodeReactionGroup))),
			A2(
				_elm_lang$core$Json_Decode$field,
				'author',
				_elm_lang$core$Json_Decode$maybe(_vito$cadet$GitHubGraph$decodeUser))),
		A2(
			_elm_lang$core$Json_Decode$field,
			'labels',
			_elm_lang$core$Json_Decode$list(_vito$cadet$GitHubGraph$decodeIssueLabel))),
	A2(
		_elm_lang$core$Json_Decode$field,
		'cards',
		_elm_lang$core$Json_Decode$list(_vito$cadet$GitHubGraph$decodeProjectCard)));
var _vito$cadet$GitHubGraph$encodeReactionType = function (item) {
	return _elm_lang$core$Json_Encode$string(
		A3(
			_elm_lang$core$List$foldl,
			F2(
				function (_p17, $default) {
					var _p18 = _p17;
					return _elm_lang$core$Native_Utils.eq(_p18._1, item) ? _p18._0 : $default;
				}),
			'UNKNOWN',
			_vito$cadet$GitHubGraph$reactionTypes));
};
var _vito$cadet$GitHubGraph$encodeReactionGroup = function (record) {
	return _elm_lang$core$Json_Encode$object(
		{
			ctor: '::',
			_0: {
				ctor: '_Tuple2',
				_0: 'type_',
				_1: _vito$cadet$GitHubGraph$encodeReactionType(record.type_)
			},
			_1: {
				ctor: '::',
				_0: {
					ctor: '_Tuple2',
					_0: 'count',
					_1: _elm_lang$core$Json_Encode$int(record.count)
				},
				_1: {ctor: '[]'}
			}
		});
};
var _vito$cadet$GitHubGraph$encodeIssue = function (record) {
	return _elm_lang$core$Json_Encode$object(
		{
			ctor: '::',
			_0: {
				ctor: '_Tuple2',
				_0: 'id',
				_1: _elm_lang$core$Json_Encode$string(record.id)
			},
			_1: {
				ctor: '::',
				_0: {
					ctor: '_Tuple2',
					_0: 'url',
					_1: _elm_lang$core$Json_Encode$string(record.url)
				},
				_1: {
					ctor: '::',
					_0: {
						ctor: '_Tuple2',
						_0: 'created_at',
						_1: _elm_lang$core$Json_Encode$string(
							_elm_lang$core$Basics$toString(record.createdAt))
					},
					_1: {
						ctor: '::',
						_0: {
							ctor: '_Tuple2',
							_0: 'updated_at',
							_1: _elm_lang$core$Json_Encode$string(
								_elm_lang$core$Basics$toString(record.updatedAt))
						},
						_1: {
							ctor: '::',
							_0: {
								ctor: '_Tuple2',
								_0: 'state',
								_1: _vito$cadet$GitHubGraph$encodeIssueState(record.state)
							},
							_1: {
								ctor: '::',
								_0: {
									ctor: '_Tuple2',
									_0: 'number',
									_1: _elm_lang$core$Json_Encode$int(record.number)
								},
								_1: {
									ctor: '::',
									_0: {
										ctor: '_Tuple2',
										_0: 'title',
										_1: _elm_lang$core$Json_Encode$string(record.title)
									},
									_1: {
										ctor: '::',
										_0: {
											ctor: '_Tuple2',
											_0: 'comment_count',
											_1: _elm_lang$core$Json_Encode$int(record.commentCount)
										},
										_1: {
											ctor: '::',
											_0: {
												ctor: '_Tuple2',
												_0: 'reactions',
												_1: _elm_lang$core$Json_Encode$list(
													A2(_elm_lang$core$List$map, _vito$cadet$GitHubGraph$encodeReactionGroup, record.reactions))
											},
											_1: {
												ctor: '::',
												_0: {
													ctor: '_Tuple2',
													_0: 'author',
													_1: A2(_elm_community$json_extra$Json_Encode_Extra$maybe, _vito$cadet$GitHubGraph$encodeUser, record.author)
												},
												_1: {
													ctor: '::',
													_0: {
														ctor: '_Tuple2',
														_0: 'labels',
														_1: _elm_lang$core$Json_Encode$list(
															A2(_elm_lang$core$List$map, _vito$cadet$GitHubGraph$encodeIssueLabel, record.labels))
													},
													_1: {
														ctor: '::',
														_0: {
															ctor: '_Tuple2',
															_0: 'cards',
															_1: _elm_lang$core$Json_Encode$list(
																A2(_elm_lang$core$List$map, _vito$cadet$GitHubGraph$encodeProjectCard, record.cards))
														},
														_1: {ctor: '[]'}
													}
												}
											}
										}
									}
								}
							}
						}
					}
				}
			}
		});
};
var _vito$cadet$GitHubGraph$CrossReferencedEvent = function (a) {
	return {ctor: 'CrossReferencedEvent', _0: a};
};
var _vito$cadet$GitHubGraph$IssueCommentEvent = F2(
	function (a, b) {
		return {ctor: 'IssueCommentEvent', _0: a, _1: b};
	});
var _vito$cadet$GitHubGraph$DateType = {ctor: 'DateType'};
var _vito$cadet$GitHubGraph$issuesQuery = function () {
	var pageInfo = A2(
		_jamesmacaulay$elm_graphql$GraphQL_Request_Builder$with,
		A3(
			_jamesmacaulay$elm_graphql$GraphQL_Request_Builder$field,
			'hasNextPage',
			{ctor: '[]'},
			_jamesmacaulay$elm_graphql$GraphQL_Request_Builder$bool),
		A2(
			_jamesmacaulay$elm_graphql$GraphQL_Request_Builder$with,
			A3(
				_jamesmacaulay$elm_graphql$GraphQL_Request_Builder$field,
				'endCursor',
				{ctor: '[]'},
				_jamesmacaulay$elm_graphql$GraphQL_Request_Builder$nullable(_jamesmacaulay$elm_graphql$GraphQL_Request_Builder$string)),
			_jamesmacaulay$elm_graphql$GraphQL_Request_Builder$object(_vito$cadet$GitHubGraph$PageInfo)));
	var projectCard = A2(
		_jamesmacaulay$elm_graphql$GraphQL_Request_Builder$with,
		A3(
			_jamesmacaulay$elm_graphql$GraphQL_Request_Builder$field,
			'note',
			{ctor: '[]'},
			_jamesmacaulay$elm_graphql$GraphQL_Request_Builder$nullable(_jamesmacaulay$elm_graphql$GraphQL_Request_Builder$string)),
		A2(
			_jamesmacaulay$elm_graphql$GraphQL_Request_Builder$with,
			A3(
				_jamesmacaulay$elm_graphql$GraphQL_Request_Builder$field,
				'column',
				{ctor: '[]'},
				_jamesmacaulay$elm_graphql$GraphQL_Request_Builder$nullable(
					_jamesmacaulay$elm_graphql$GraphQL_Request_Builder$extract(
						A3(
							_jamesmacaulay$elm_graphql$GraphQL_Request_Builder$field,
							'id',
							{ctor: '[]'},
							_jamesmacaulay$elm_graphql$GraphQL_Request_Builder$string)))),
			A2(
				_jamesmacaulay$elm_graphql$GraphQL_Request_Builder$with,
				A3(
					_jamesmacaulay$elm_graphql$GraphQL_Request_Builder$field,
					'project',
					{ctor: '[]'},
					_jamesmacaulay$elm_graphql$GraphQL_Request_Builder$extract(
						A3(
							_jamesmacaulay$elm_graphql$GraphQL_Request_Builder$field,
							'id',
							{ctor: '[]'},
							_jamesmacaulay$elm_graphql$GraphQL_Request_Builder$string))),
				A2(
					_jamesmacaulay$elm_graphql$GraphQL_Request_Builder$with,
					A3(
						_jamesmacaulay$elm_graphql$GraphQL_Request_Builder$field,
						'id',
						{ctor: '[]'},
						_jamesmacaulay$elm_graphql$GraphQL_Request_Builder$string),
					_jamesmacaulay$elm_graphql$GraphQL_Request_Builder$object(_vito$cadet$GitHubGraph$ProjectCard)))));
	var label = A2(
		_jamesmacaulay$elm_graphql$GraphQL_Request_Builder$with,
		A3(
			_jamesmacaulay$elm_graphql$GraphQL_Request_Builder$field,
			'color',
			{ctor: '[]'},
			_jamesmacaulay$elm_graphql$GraphQL_Request_Builder$string),
		A2(
			_jamesmacaulay$elm_graphql$GraphQL_Request_Builder$with,
			A3(
				_jamesmacaulay$elm_graphql$GraphQL_Request_Builder$field,
				'name',
				{ctor: '[]'},
				_jamesmacaulay$elm_graphql$GraphQL_Request_Builder$string),
			_jamesmacaulay$elm_graphql$GraphQL_Request_Builder$object(_vito$cadet$GitHubGraph$IssueLabel)));
	var reactionGroup = A2(
		_jamesmacaulay$elm_graphql$GraphQL_Request_Builder$with,
		A3(
			_jamesmacaulay$elm_graphql$GraphQL_Request_Builder$field,
			'users',
			{ctor: '[]'},
			_jamesmacaulay$elm_graphql$GraphQL_Request_Builder$extract(
				A3(
					_jamesmacaulay$elm_graphql$GraphQL_Request_Builder$field,
					'totalCount',
					{ctor: '[]'},
					_jamesmacaulay$elm_graphql$GraphQL_Request_Builder$int))),
		A2(
			_jamesmacaulay$elm_graphql$GraphQL_Request_Builder$with,
			A3(
				_jamesmacaulay$elm_graphql$GraphQL_Request_Builder$field,
				'content',
				{ctor: '[]'},
				_jamesmacaulay$elm_graphql$GraphQL_Request_Builder$enum(_vito$cadet$GitHubGraph$reactionTypes)),
			_jamesmacaulay$elm_graphql$GraphQL_Request_Builder$object(_vito$cadet$GitHubGraph$ReactionGroup)));
	var author = _jamesmacaulay$elm_graphql$GraphQL_Request_Builder$assume(
		A2(
			_jamesmacaulay$elm_graphql$GraphQL_Request_Builder$inlineFragment,
			_elm_lang$core$Maybe$Just(
				_jamesmacaulay$elm_graphql$GraphQL_Request_Builder$onType('User')),
			A2(
				_jamesmacaulay$elm_graphql$GraphQL_Request_Builder$with,
				A3(
					_jamesmacaulay$elm_graphql$GraphQL_Request_Builder$field,
					'avatarUrl',
					{ctor: '[]'},
					_jamesmacaulay$elm_graphql$GraphQL_Request_Builder$string),
				A2(
					_jamesmacaulay$elm_graphql$GraphQL_Request_Builder$with,
					A3(
						_jamesmacaulay$elm_graphql$GraphQL_Request_Builder$field,
						'login',
						{ctor: '[]'},
						_jamesmacaulay$elm_graphql$GraphQL_Request_Builder$string),
					A2(
						_jamesmacaulay$elm_graphql$GraphQL_Request_Builder$with,
						A3(
							_jamesmacaulay$elm_graphql$GraphQL_Request_Builder$field,
							'url',
							{ctor: '[]'},
							_jamesmacaulay$elm_graphql$GraphQL_Request_Builder$string),
						A2(
							_jamesmacaulay$elm_graphql$GraphQL_Request_Builder$with,
							A3(
								_jamesmacaulay$elm_graphql$GraphQL_Request_Builder$field,
								'id',
								{ctor: '[]'},
								_jamesmacaulay$elm_graphql$GraphQL_Request_Builder$string),
							_jamesmacaulay$elm_graphql$GraphQL_Request_Builder$object(_vito$cadet$GitHubGraph$User)))))));
	var issue = A2(
		_jamesmacaulay$elm_graphql$GraphQL_Request_Builder$with,
		A3(
			_jamesmacaulay$elm_graphql$GraphQL_Request_Builder$field,
			'projectCards',
			{
				ctor: '::',
				_0: {
					ctor: '_Tuple2',
					_0: 'first',
					_1: _jamesmacaulay$elm_graphql$GraphQL_Request_Builder_Arg$int(10)
				},
				_1: {ctor: '[]'}
			},
			_jamesmacaulay$elm_graphql$GraphQL_Request_Builder$extract(
				A3(
					_jamesmacaulay$elm_graphql$GraphQL_Request_Builder$field,
					'nodes',
					{ctor: '[]'},
					_jamesmacaulay$elm_graphql$GraphQL_Request_Builder$list(projectCard)))),
		A2(
			_jamesmacaulay$elm_graphql$GraphQL_Request_Builder$with,
			A3(
				_jamesmacaulay$elm_graphql$GraphQL_Request_Builder$field,
				'labels',
				{
					ctor: '::',
					_0: {
						ctor: '_Tuple2',
						_0: 'first',
						_1: _jamesmacaulay$elm_graphql$GraphQL_Request_Builder_Arg$int(10)
					},
					_1: {ctor: '[]'}
				},
				_jamesmacaulay$elm_graphql$GraphQL_Request_Builder$extract(
					A3(
						_jamesmacaulay$elm_graphql$GraphQL_Request_Builder$field,
						'nodes',
						{ctor: '[]'},
						_jamesmacaulay$elm_graphql$GraphQL_Request_Builder$list(label)))),
			A2(
				_jamesmacaulay$elm_graphql$GraphQL_Request_Builder$with,
				A3(
					_jamesmacaulay$elm_graphql$GraphQL_Request_Builder$field,
					'author',
					{ctor: '[]'},
					_jamesmacaulay$elm_graphql$GraphQL_Request_Builder$nullable(
						_jamesmacaulay$elm_graphql$GraphQL_Request_Builder$extract(author))),
				A2(
					_jamesmacaulay$elm_graphql$GraphQL_Request_Builder$with,
					A3(
						_jamesmacaulay$elm_graphql$GraphQL_Request_Builder$field,
						'reactionGroups',
						{ctor: '[]'},
						_jamesmacaulay$elm_graphql$GraphQL_Request_Builder$list(reactionGroup)),
					A2(
						_jamesmacaulay$elm_graphql$GraphQL_Request_Builder$with,
						A3(
							_jamesmacaulay$elm_graphql$GraphQL_Request_Builder$field,
							'comments',
							{ctor: '[]'},
							_jamesmacaulay$elm_graphql$GraphQL_Request_Builder$extract(
								A3(
									_jamesmacaulay$elm_graphql$GraphQL_Request_Builder$field,
									'totalCount',
									{ctor: '[]'},
									_jamesmacaulay$elm_graphql$GraphQL_Request_Builder$int))),
						A2(
							_jamesmacaulay$elm_graphql$GraphQL_Request_Builder$with,
							A3(
								_jamesmacaulay$elm_graphql$GraphQL_Request_Builder$field,
								'title',
								{ctor: '[]'},
								_jamesmacaulay$elm_graphql$GraphQL_Request_Builder$string),
							A2(
								_jamesmacaulay$elm_graphql$GraphQL_Request_Builder$with,
								A3(
									_jamesmacaulay$elm_graphql$GraphQL_Request_Builder$field,
									'number',
									{ctor: '[]'},
									_jamesmacaulay$elm_graphql$GraphQL_Request_Builder$int),
								A2(
									_jamesmacaulay$elm_graphql$GraphQL_Request_Builder$with,
									A3(
										_jamesmacaulay$elm_graphql$GraphQL_Request_Builder$field,
										'state',
										{ctor: '[]'},
										_jamesmacaulay$elm_graphql$GraphQL_Request_Builder$enum(_vito$cadet$GitHubGraph$issueStates)),
									A2(
										_jamesmacaulay$elm_graphql$GraphQL_Request_Builder$with,
										A3(
											_jamesmacaulay$elm_graphql$GraphQL_Request_Builder$field,
											'updatedAt',
											{ctor: '[]'},
											A2(_jamesmacaulay$elm_graphql$GraphQL_Request_Builder$customScalar, _vito$cadet$GitHubGraph$DateType, _elm_community$json_extra$Json_Decode_Extra$date)),
										A2(
											_jamesmacaulay$elm_graphql$GraphQL_Request_Builder$with,
											A3(
												_jamesmacaulay$elm_graphql$GraphQL_Request_Builder$field,
												'createdAt',
												{ctor: '[]'},
												A2(_jamesmacaulay$elm_graphql$GraphQL_Request_Builder$customScalar, _vito$cadet$GitHubGraph$DateType, _elm_community$json_extra$Json_Decode_Extra$date)),
											A2(
												_jamesmacaulay$elm_graphql$GraphQL_Request_Builder$with,
												A3(
													_jamesmacaulay$elm_graphql$GraphQL_Request_Builder$field,
													'url',
													{ctor: '[]'},
													_jamesmacaulay$elm_graphql$GraphQL_Request_Builder$string),
												A2(
													_jamesmacaulay$elm_graphql$GraphQL_Request_Builder$with,
													A3(
														_jamesmacaulay$elm_graphql$GraphQL_Request_Builder$field,
														'id',
														{ctor: '[]'},
														_jamesmacaulay$elm_graphql$GraphQL_Request_Builder$string),
													_jamesmacaulay$elm_graphql$GraphQL_Request_Builder$object(_vito$cadet$GitHubGraph$Issue)))))))))))));
	var paged = A2(
		_jamesmacaulay$elm_graphql$GraphQL_Request_Builder$with,
		A3(
			_jamesmacaulay$elm_graphql$GraphQL_Request_Builder$field,
			'pageInfo',
			{ctor: '[]'},
			pageInfo),
		A2(
			_jamesmacaulay$elm_graphql$GraphQL_Request_Builder$with,
			A3(
				_jamesmacaulay$elm_graphql$GraphQL_Request_Builder$field,
				'nodes',
				{ctor: '[]'},
				_jamesmacaulay$elm_graphql$GraphQL_Request_Builder$list(issue)),
			_jamesmacaulay$elm_graphql$GraphQL_Request_Builder$object(_vito$cadet$GitHubGraph$PagedResult)));
	var afterVar = A3(
		_jamesmacaulay$elm_graphql$GraphQL_Request_Builder_Variable$required,
		'after',
		function (_) {
			return _.after;
		},
		_jamesmacaulay$elm_graphql$GraphQL_Request_Builder_Variable$nullable(_jamesmacaulay$elm_graphql$GraphQL_Request_Builder_Variable$string));
	var pageArgs = {
		ctor: '::',
		_0: {
			ctor: '_Tuple2',
			_0: 'first',
			_1: _jamesmacaulay$elm_graphql$GraphQL_Request_Builder_Arg$int(100)
		},
		_1: {
			ctor: '::',
			_0: {
				ctor: '_Tuple2',
				_0: 'states',
				_1: _jamesmacaulay$elm_graphql$GraphQL_Request_Builder_Arg$list(
					{
						ctor: '::',
						_0: _jamesmacaulay$elm_graphql$GraphQL_Request_Builder_Arg$enum('OPEN'),
						_1: {ctor: '[]'}
					})
			},
			_1: {
				ctor: '::',
				_0: {
					ctor: '_Tuple2',
					_0: 'after',
					_1: _jamesmacaulay$elm_graphql$GraphQL_Request_Builder_Arg$variable(afterVar)
				},
				_1: {ctor: '[]'}
			}
		}
	};
	var repoNameVar = A3(
		_jamesmacaulay$elm_graphql$GraphQL_Request_Builder_Variable$required,
		'repoName',
		function (_p19) {
			return function (_) {
				return _.name;
			}(
				function (_) {
					return _.selector;
				}(_p19));
		},
		_jamesmacaulay$elm_graphql$GraphQL_Request_Builder_Variable$string);
	var orgNameVar = A3(
		_jamesmacaulay$elm_graphql$GraphQL_Request_Builder_Variable$required,
		'orgName',
		function (_p20) {
			return function (_) {
				return _.owner;
			}(
				function (_) {
					return _.selector;
				}(_p20));
		},
		_jamesmacaulay$elm_graphql$GraphQL_Request_Builder_Variable$string);
	var queryRoot = _jamesmacaulay$elm_graphql$GraphQL_Request_Builder$extract(
		A3(
			_jamesmacaulay$elm_graphql$GraphQL_Request_Builder$field,
			'repository',
			{
				ctor: '::',
				_0: {
					ctor: '_Tuple2',
					_0: 'owner',
					_1: _jamesmacaulay$elm_graphql$GraphQL_Request_Builder_Arg$variable(orgNameVar)
				},
				_1: {
					ctor: '::',
					_0: {
						ctor: '_Tuple2',
						_0: 'name',
						_1: _jamesmacaulay$elm_graphql$GraphQL_Request_Builder_Arg$variable(repoNameVar)
					},
					_1: {ctor: '[]'}
				}
			},
			_jamesmacaulay$elm_graphql$GraphQL_Request_Builder$extract(
				A3(_jamesmacaulay$elm_graphql$GraphQL_Request_Builder$field, 'issues', pageArgs, paged))));
	return _jamesmacaulay$elm_graphql$GraphQL_Request_Builder$queryDocument(queryRoot);
}();
var _vito$cadet$GitHubGraph$fetchRepoIssues = F2(
	function (token, repo) {
		return A3(
			_vito$cadet$GitHubGraph$fetchPaged,
			_vito$cadet$GitHubGraph$issuesQuery,
			token,
			{selector: repo, after: _elm_lang$core$Maybe$Nothing});
	});
var _vito$cadet$GitHubGraph$timelineQuery = function () {
	var pageInfo = A2(
		_jamesmacaulay$elm_graphql$GraphQL_Request_Builder$with,
		A3(
			_jamesmacaulay$elm_graphql$GraphQL_Request_Builder$field,
			'hasNextPage',
			{ctor: '[]'},
			_jamesmacaulay$elm_graphql$GraphQL_Request_Builder$bool),
		A2(
			_jamesmacaulay$elm_graphql$GraphQL_Request_Builder$with,
			A3(
				_jamesmacaulay$elm_graphql$GraphQL_Request_Builder$field,
				'endCursor',
				{ctor: '[]'},
				_jamesmacaulay$elm_graphql$GraphQL_Request_Builder$nullable(_jamesmacaulay$elm_graphql$GraphQL_Request_Builder$string)),
			_jamesmacaulay$elm_graphql$GraphQL_Request_Builder$object(_vito$cadet$GitHubGraph$PageInfo)));
	var sourceID = A2(
		_jamesmacaulay$elm_graphql$GraphQL_Request_Builder$with,
		A2(
			_jamesmacaulay$elm_graphql$GraphQL_Request_Builder$inlineFragment,
			_elm_lang$core$Maybe$Just(
				_jamesmacaulay$elm_graphql$GraphQL_Request_Builder$onType('PullRequest')),
			_jamesmacaulay$elm_graphql$GraphQL_Request_Builder$extract(
				A3(
					_jamesmacaulay$elm_graphql$GraphQL_Request_Builder$field,
					'id',
					{ctor: '[]'},
					_jamesmacaulay$elm_graphql$GraphQL_Request_Builder$string))),
		A2(
			_jamesmacaulay$elm_graphql$GraphQL_Request_Builder$with,
			A2(
				_jamesmacaulay$elm_graphql$GraphQL_Request_Builder$inlineFragment,
				_elm_lang$core$Maybe$Just(
					_jamesmacaulay$elm_graphql$GraphQL_Request_Builder$onType('Issue')),
				_jamesmacaulay$elm_graphql$GraphQL_Request_Builder$extract(
					A3(
						_jamesmacaulay$elm_graphql$GraphQL_Request_Builder$field,
						'id',
						{ctor: '[]'},
						_jamesmacaulay$elm_graphql$GraphQL_Request_Builder$string))),
			_jamesmacaulay$elm_graphql$GraphQL_Request_Builder$object(_vito$cadet$GitHubGraph$pickEnum2)));
	var crossReferencedEvent = A2(
		_jamesmacaulay$elm_graphql$GraphQL_Request_Builder$with,
		_jamesmacaulay$elm_graphql$GraphQL_Request_Builder$assume(
			A3(
				_jamesmacaulay$elm_graphql$GraphQL_Request_Builder$field,
				'source',
				{ctor: '[]'},
				sourceID)),
		_jamesmacaulay$elm_graphql$GraphQL_Request_Builder$object(_vito$cadet$GitHubGraph$CrossReferencedEvent));
	var author = _jamesmacaulay$elm_graphql$GraphQL_Request_Builder$assume(
		A2(
			_jamesmacaulay$elm_graphql$GraphQL_Request_Builder$inlineFragment,
			_elm_lang$core$Maybe$Just(
				_jamesmacaulay$elm_graphql$GraphQL_Request_Builder$onType('User')),
			A2(
				_jamesmacaulay$elm_graphql$GraphQL_Request_Builder$with,
				A3(
					_jamesmacaulay$elm_graphql$GraphQL_Request_Builder$field,
					'avatarUrl',
					{ctor: '[]'},
					_jamesmacaulay$elm_graphql$GraphQL_Request_Builder$string),
				A2(
					_jamesmacaulay$elm_graphql$GraphQL_Request_Builder$with,
					A3(
						_jamesmacaulay$elm_graphql$GraphQL_Request_Builder$field,
						'login',
						{ctor: '[]'},
						_jamesmacaulay$elm_graphql$GraphQL_Request_Builder$string),
					A2(
						_jamesmacaulay$elm_graphql$GraphQL_Request_Builder$with,
						A3(
							_jamesmacaulay$elm_graphql$GraphQL_Request_Builder$field,
							'url',
							{ctor: '[]'},
							_jamesmacaulay$elm_graphql$GraphQL_Request_Builder$string),
						A2(
							_jamesmacaulay$elm_graphql$GraphQL_Request_Builder$with,
							A3(
								_jamesmacaulay$elm_graphql$GraphQL_Request_Builder$field,
								'id',
								{ctor: '[]'},
								_jamesmacaulay$elm_graphql$GraphQL_Request_Builder$string),
							_jamesmacaulay$elm_graphql$GraphQL_Request_Builder$object(_vito$cadet$GitHubGraph$User)))))));
	var issueCommentEvent = A2(
		_jamesmacaulay$elm_graphql$GraphQL_Request_Builder$with,
		A3(
			_jamesmacaulay$elm_graphql$GraphQL_Request_Builder$field,
			'createdAt',
			{ctor: '[]'},
			A2(_jamesmacaulay$elm_graphql$GraphQL_Request_Builder$customScalar, _vito$cadet$GitHubGraph$DateType, _elm_community$json_extra$Json_Decode_Extra$date)),
		A2(
			_jamesmacaulay$elm_graphql$GraphQL_Request_Builder$with,
			A3(
				_jamesmacaulay$elm_graphql$GraphQL_Request_Builder$field,
				'author',
				{ctor: '[]'},
				_jamesmacaulay$elm_graphql$GraphQL_Request_Builder$nullable(
					_jamesmacaulay$elm_graphql$GraphQL_Request_Builder$extract(author))),
			_jamesmacaulay$elm_graphql$GraphQL_Request_Builder$object(_vito$cadet$GitHubGraph$IssueCommentEvent)));
	var event = A2(
		_jamesmacaulay$elm_graphql$GraphQL_Request_Builder$with,
		A2(
			_jamesmacaulay$elm_graphql$GraphQL_Request_Builder$inlineFragment,
			_elm_lang$core$Maybe$Just(
				_jamesmacaulay$elm_graphql$GraphQL_Request_Builder$onType('CrossReferencedEvent')),
			crossReferencedEvent),
		A2(
			_jamesmacaulay$elm_graphql$GraphQL_Request_Builder$with,
			A2(
				_jamesmacaulay$elm_graphql$GraphQL_Request_Builder$inlineFragment,
				_elm_lang$core$Maybe$Just(
					_jamesmacaulay$elm_graphql$GraphQL_Request_Builder$onType('IssueComment')),
				issueCommentEvent),
			_jamesmacaulay$elm_graphql$GraphQL_Request_Builder$object(_vito$cadet$GitHubGraph$pickEnum2)));
	var paged = A2(
		_jamesmacaulay$elm_graphql$GraphQL_Request_Builder$with,
		A3(
			_jamesmacaulay$elm_graphql$GraphQL_Request_Builder$field,
			'pageInfo',
			{ctor: '[]'},
			pageInfo),
		A2(
			_jamesmacaulay$elm_graphql$GraphQL_Request_Builder$with,
			A3(
				_jamesmacaulay$elm_graphql$GraphQL_Request_Builder$field,
				'nodes',
				{ctor: '[]'},
				A2(
					_jamesmacaulay$elm_graphql$GraphQL_Request_Builder$map,
					_elm_lang$core$List$filterMap(_elm_lang$core$Basics$identity),
					_jamesmacaulay$elm_graphql$GraphQL_Request_Builder$list(event))),
			_jamesmacaulay$elm_graphql$GraphQL_Request_Builder$object(_vito$cadet$GitHubGraph$PagedResult)));
	var afterVar = A3(
		_jamesmacaulay$elm_graphql$GraphQL_Request_Builder_Variable$required,
		'after',
		function (_) {
			return _.after;
		},
		_jamesmacaulay$elm_graphql$GraphQL_Request_Builder_Variable$nullable(_jamesmacaulay$elm_graphql$GraphQL_Request_Builder_Variable$string));
	var pageArgs = {
		ctor: '::',
		_0: {
			ctor: '_Tuple2',
			_0: 'first',
			_1: _jamesmacaulay$elm_graphql$GraphQL_Request_Builder_Arg$int(100)
		},
		_1: {
			ctor: '::',
			_0: {
				ctor: '_Tuple2',
				_0: 'after',
				_1: _jamesmacaulay$elm_graphql$GraphQL_Request_Builder_Arg$variable(afterVar)
			},
			_1: {ctor: '[]'}
		}
	};
	var issueIdVar = A3(
		_jamesmacaulay$elm_graphql$GraphQL_Request_Builder_Variable$required,
		'issueId',
		function (_p21) {
			return function (_) {
				return _.id;
			}(
				function (_) {
					return _.selector;
				}(_p21));
		},
		_jamesmacaulay$elm_graphql$GraphQL_Request_Builder_Variable$id);
	var queryRoot = _jamesmacaulay$elm_graphql$GraphQL_Request_Builder$extract(
		A3(
			_jamesmacaulay$elm_graphql$GraphQL_Request_Builder$field,
			'node',
			{
				ctor: '::',
				_0: {
					ctor: '_Tuple2',
					_0: 'id',
					_1: _jamesmacaulay$elm_graphql$GraphQL_Request_Builder_Arg$variable(issueIdVar)
				},
				_1: {ctor: '[]'}
			},
			function (_p22) {
				return _jamesmacaulay$elm_graphql$GraphQL_Request_Builder$extract(
					_jamesmacaulay$elm_graphql$GraphQL_Request_Builder$assume(_p22));
			}(
				A2(
					_jamesmacaulay$elm_graphql$GraphQL_Request_Builder$inlineFragment,
					_elm_lang$core$Maybe$Just(
						_jamesmacaulay$elm_graphql$GraphQL_Request_Builder$onType('Issue')),
					_jamesmacaulay$elm_graphql$GraphQL_Request_Builder$extract(
						A3(_jamesmacaulay$elm_graphql$GraphQL_Request_Builder$field, 'timeline', pageArgs, paged))))));
	return _jamesmacaulay$elm_graphql$GraphQL_Request_Builder$queryDocument(queryRoot);
}();
var _vito$cadet$GitHubGraph$fetchIssueTimeline = F2(
	function (token, issue) {
		return A3(
			_vito$cadet$GitHubGraph$fetchPaged,
			_vito$cadet$GitHubGraph$timelineQuery,
			token,
			{selector: issue, after: _elm_lang$core$Maybe$Nothing});
	});

var _vito$cadet$Main$setIssues = _elm_lang$core$Native_Platform.outgoingPort(
	'setIssues',
	function (v) {
		return [
			v._0,
			_elm_lang$core$Native_List.toArray(v._1).map(
			function (v) {
				return v;
			})
		];
	});
var _vito$cadet$Main$setReferences = _elm_lang$core$Native_Platform.outgoingPort(
	'setReferences',
	function (v) {
		return [
			v._0,
			_elm_lang$core$Native_List.toArray(v._1).map(
			function (v) {
				return v;
			})
		];
	});
var _vito$cadet$Main$setActors = _elm_lang$core$Native_Platform.outgoingPort(
	'setActors',
	function (v) {
		return [
			v._0,
			_elm_lang$core$Native_List.toArray(v._1).map(
			function (v) {
				return {actor: v.actor, created_at: v.created_at};
			})
		];
	});
var _vito$cadet$Main$Flags = F2(
	function (a, b) {
		return {githubToken: a, githubOrg: b};
	});
var _vito$cadet$Main$Model = F6(
	function (a, b, c, d, e, f) {
		return {githubToken: a, githubOrg: b, repos: c, issues: d, timelines: e, failedQueue: f};
	});
var _vito$cadet$Main$ActorEvent = F2(
	function (a, b) {
		return {actor: a, created_at: b};
	});
var _vito$cadet$Main$TimelineFetched = F2(
	function (a, b) {
		return {ctor: 'TimelineFetched', _0: a, _1: b};
	});
var _vito$cadet$Main$fetchTimeline = F3(
	function (model, delay, issue) {
		return A2(
			_elm_lang$core$Task$attempt,
			_vito$cadet$Main$TimelineFetched(issue),
			A2(
				_elm_lang$core$Task$andThen,
				function (_p0) {
					return A2(
						_vito$cadet$GitHubGraph$fetchIssueTimeline,
						model.githubToken,
						{id: issue.id});
				},
				_elm_lang$core$Process$sleep(delay)));
	});
var _vito$cadet$Main$IssuesFetched = F2(
	function (a, b) {
		return {ctor: 'IssuesFetched', _0: a, _1: b};
	});
var _vito$cadet$Main$fetchIssues = F3(
	function (model, delay, repo) {
		return A2(
			_elm_lang$core$Task$attempt,
			_vito$cadet$Main$IssuesFetched(repo),
			A2(
				_elm_lang$core$Task$andThen,
				_elm_lang$core$Basics$always(
					A2(
						_vito$cadet$GitHubGraph$fetchRepoIssues,
						model.githubToken,
						{owner: repo.owner, name: repo.name})),
				_elm_lang$core$Process$sleep(delay)));
	});
var _vito$cadet$Main$RepositoriesFetched = function (a) {
	return {ctor: 'RepositoriesFetched', _0: a};
};
var _vito$cadet$Main$fetchRepos = function (model) {
	return A2(
		_elm_lang$core$Task$attempt,
		_vito$cadet$Main$RepositoriesFetched,
		A2(
			_vito$cadet$GitHubGraph$fetchOrgRepos,
			model.githubToken,
			{name: model.githubOrg}));
};
var _vito$cadet$Main$update = F2(
	function (msg, model) {
		var _p1 = msg;
		switch (_p1.ctor) {
			case 'Refresh':
				return {
					ctor: '_Tuple2',
					_0: model,
					_1: _vito$cadet$Main$fetchRepos(model)
				};
			case 'Retry':
				return {
					ctor: '_Tuple2',
					_0: _elm_lang$core$Native_Utils.update(
						model,
						{
							failedQueue: {ctor: '[]'}
						}),
					_1: _elm_lang$core$Platform_Cmd$batch(model.failedQueue)
				};
			case 'RepositoriesFetched':
				if (_p1._0.ctor === 'Ok') {
					var _p2 = _p1._0._0;
					var staggeredIssuesFetch = function (i) {
						return A2(
							_vito$cadet$Main$fetchIssues,
							model,
							(_elm_lang$core$Basics$toFloat(i) * 100) * _elm_lang$core$Time$millisecond);
					};
					var fetch = A2(_elm_lang$core$List$indexedMap, staggeredIssuesFetch, _p2);
					return {
						ctor: '_Tuple2',
						_0: _elm_lang$core$Native_Utils.update(
							model,
							{repos: _p2}),
						_1: _elm_lang$core$Platform_Cmd$batch(fetch)
					};
				} else {
					return A3(
						_elm_lang$core$Basics$flip,
						_elm_lang$core$Basics$always,
						A2(_elm_lang$core$Debug$log, 'failed to fetch repositories', _p1._0._0),
						{ctor: '_Tuple2', _0: model, _1: _elm_lang$core$Platform_Cmd$none});
				}
			case 'IssuesFetched':
				if (_p1._1.ctor === 'Ok') {
					var _p4 = _p1._0;
					var _p3 = _p1._1._0;
					var staggeredTimelineFetch = function (i) {
						return A2(
							_vito$cadet$Main$fetchTimeline,
							model,
							(_elm_lang$core$Basics$toFloat(i) * 100) * _elm_lang$core$Time$millisecond);
					};
					var fetch = A2(_elm_lang$core$List$indexedMap, staggeredTimelineFetch, _p3);
					var updateData = _vito$cadet$Main$setIssues(
						{
							ctor: '_Tuple2',
							_0: _p4.id,
							_1: A2(_elm_lang$core$List$map, _vito$cadet$GitHubGraph$encodeIssue, _p3)
						});
					return {
						ctor: '_Tuple2',
						_0: _elm_lang$core$Native_Utils.update(
							model,
							{
								issues: A3(_elm_lang$core$Dict$insert, _p4.id, _p3, model.issues)
							}),
						_1: _elm_lang$core$Platform_Cmd$batch(
							{ctor: '::', _0: updateData, _1: fetch})
					};
				} else {
					var _p5 = _p1._0;
					return A3(
						_elm_lang$core$Basics$flip,
						_elm_lang$core$Basics$always,
						A2(
							_elm_lang$core$Debug$log,
							A2(_elm_lang$core$Basics_ops['++'], 'failed to fetch issues for ', _p5.url),
							_p1._1._0),
						{
							ctor: '_Tuple2',
							_0: _elm_lang$core$Native_Utils.update(
								model,
								{
									failedQueue: {
										ctor: '::',
										_0: A3(_vito$cadet$Main$fetchIssues, model, 0, _p5),
										_1: model.failedQueue
									}
								}),
							_1: _elm_lang$core$Platform_Cmd$none
						});
				}
			default:
<<<<<<< HEAD
				if (_p1._1.ctor === 'Ok') {
					var findSource = function (event) {
						var _p6 = event;
						if (_p6.ctor === 'CrossReferencedEvent') {
							return _elm_lang$core$Maybe$Just(_p6._0);
=======
				if (_p2._1.ctor === 'Ok') {
					var _p10 = _p2._1._0;
					var _p9 = _p2._0;
					var commentActor = function (event) {
						var _p7 = {ctor: '_Tuple3', _0: event.event, _1: event.createdAt, _2: event.actor};
						if ((((_p7.ctor === '_Tuple3') && (_p7._0 === 'commented')) && (_p7._1.ctor === 'Just')) && (_p7._2.ctor === 'Just')) {
							return _elm_lang$core$Maybe$Just(
								{
									actor: _p7._2._0.value,
									created_at: _elm_lang$core$Date$toTime(_p7._1._0)
								});
						} else {
							return _elm_lang$core$Maybe$Nothing;
						}
					};
					var actors = A2(_elm_lang$core$List$filterMap, commentActor, _p10);
					var findSource = function (event) {
						var _p8 = event.source;
						if (_p8.ctor === 'Just') {
							return _p8._0.issueID;
>>>>>>> e6d7c528
						} else {
							return _elm_lang$core$Maybe$Nothing;
						}
					};
<<<<<<< HEAD
					var edges = A2(_elm_lang$core$List$filterMap, findSource, _p1._1._0);
					return {
						ctor: '_Tuple2',
						_0: model,
						_1: _vito$cadet$Main$setReferences(
							{ctor: '_Tuple2', _0: _p1._0.id, _1: edges})
					};
				} else {
					var _p7 = _p1._0;
=======
					var edges = A2(_elm_lang$core$List$filterMap, findSource, _p10);
					return {
						ctor: '_Tuple2',
						_0: model,
						_1: _elm_lang$core$Platform_Cmd$batch(
							{
								ctor: '::',
								_0: _vito$cadet$Main$setReferences(
									{ctor: '_Tuple2', _0: _p9.id, _1: edges}),
								_1: {
									ctor: '::',
									_0: _vito$cadet$Main$setActors(
										{ctor: '_Tuple2', _0: _p9.id, _1: actors}),
									_1: {ctor: '[]'}
								}
							})
					};
				} else {
					var _p11 = _p2._0;
>>>>>>> e6d7c528
					return A3(
						_elm_lang$core$Basics$flip,
						_elm_lang$core$Basics$always,
						A2(
							_elm_lang$core$Debug$log,
<<<<<<< HEAD
							A2(_elm_lang$core$Basics_ops['++'], 'failed to fetch timeline for ', _p7.url),
							_p1._1._0),
=======
							A2(_elm_lang$core$Basics_ops['++'], 'failed to fetch timeline for ', _p11.htmlURL),
							_p2._1._0),
>>>>>>> e6d7c528
						{
							ctor: '_Tuple2',
							_0: _elm_lang$core$Native_Utils.update(
								model,
								{
									failedQueue: {
										ctor: '::',
<<<<<<< HEAD
										_0: A3(_vito$cadet$Main$fetchTimeline, model, 0, _p7),
=======
										_0: A3(_vito$cadet$Main$fetchTimeline, model, 0, _p11),
>>>>>>> e6d7c528
										_1: model.failedQueue
									}
								}),
							_1: _elm_lang$core$Platform_Cmd$none
						});
				}
		}
	});
var _vito$cadet$Main$Retry = {ctor: 'Retry'};
var _vito$cadet$Main$Refresh = {ctor: 'Refresh'};
<<<<<<< HEAD
var _vito$cadet$Main$init = function (_p8) {
	var _p9 = _p8;
=======
var _vito$cadet$Main$init = function (_p12) {
	var _p13 = _p12;
>>>>>>> e6d7c528
	return A2(
		_vito$cadet$Main$update,
		_vito$cadet$Main$Refresh,
		{
<<<<<<< HEAD
			githubToken: _p9.githubToken,
			githubOrg: _p9.githubOrg,
=======
			githubToken: _p13.githubToken,
			githubOrg: _p13.githubOrg,
>>>>>>> e6d7c528
			repos: {ctor: '[]'},
			issues: _elm_lang$core$Dict$empty,
			timelines: _elm_lang$core$Dict$empty,
			failedQueue: {ctor: '[]'}
		});
};
var _vito$cadet$Main$subscriptions = function (model) {
	return _elm_lang$core$Platform_Sub$batch(
		{
			ctor: '::',
			_0: A2(
				_elm_lang$core$Time$every,
				_elm_lang$core$Time$hour,
				_elm_lang$core$Basics$always(_vito$cadet$Main$Refresh)),
			_1: {
				ctor: '::',
				_0: A2(
					_elm_lang$core$Time$every,
					10 * _elm_lang$core$Time$second,
					_elm_lang$core$Basics$always(_vito$cadet$Main$Retry)),
				_1: {ctor: '[]'}
			}
		});
};
var _vito$cadet$Main$main = _elm_lang$core$Platform$programWithFlags(
	{init: _vito$cadet$Main$init, update: _vito$cadet$Main$update, subscriptions: _vito$cadet$Main$subscriptions})(
	A2(
		_elm_lang$core$Json_Decode$andThen,
		function (githubOrg) {
			return A2(
				_elm_lang$core$Json_Decode$andThen,
				function (githubToken) {
					return _elm_lang$core$Json_Decode$succeed(
						{githubOrg: githubOrg, githubToken: githubToken});
				},
				A2(_elm_lang$core$Json_Decode$field, 'githubToken', _elm_lang$core$Json_Decode$string));
		},
		A2(_elm_lang$core$Json_Decode$field, 'githubOrg', _elm_lang$core$Json_Decode$string)));

var Elm = {};
Elm['Main'] = Elm['Main'] || {};
if (typeof _vito$cadet$Main$main !== 'undefined') {
    _vito$cadet$Main$main(Elm['Main'], 'Main', undefined);
}

if (typeof define === "function" && define['amd'])
{
  define([], function() { return Elm; });
  return;
}

if (typeof module === "object")
{
  module['exports'] = Elm;
  return;
}

var globalElm = this['Elm'];
if (typeof globalElm === "undefined")
{
  this['Elm'] = Elm;
  return;
}

for (var publicModule in Elm)
{
  if (publicModule in globalElm)
  {
    throw new Error('There are two Elm modules called `' + publicModule + '` on this page! Rename one of them.');
  }
  globalElm[publicModule] = Elm[publicModule];
}

}).call(this);
<|MERGE_RESOLUTION|>--- conflicted
+++ resolved
@@ -8754,6 +8754,206 @@
 var _jamesmacaulay$elm_graphql$GraphQL_Client_Http$customSendQuery = _jamesmacaulay$elm_graphql$GraphQL_Client_Http$send;
 var _jamesmacaulay$elm_graphql$GraphQL_Client_Http$customSendMutation = _jamesmacaulay$elm_graphql$GraphQL_Client_Http$send;
 
+var _lukewestby$elm_http_builder$HttpBuilder$replace = F2(
+	function (old, $new) {
+		return function (_p0) {
+			return A2(
+				_elm_lang$core$String$join,
+				$new,
+				A2(_elm_lang$core$String$split, old, _p0));
+		};
+	});
+var _lukewestby$elm_http_builder$HttpBuilder$queryEscape = function (_p1) {
+	return A3(
+		_lukewestby$elm_http_builder$HttpBuilder$replace,
+		'%20',
+		'+',
+		_elm_lang$http$Http$encodeUri(_p1));
+};
+var _lukewestby$elm_http_builder$HttpBuilder$queryPair = function (_p2) {
+	var _p3 = _p2;
+	return A2(
+		_elm_lang$core$Basics_ops['++'],
+		_lukewestby$elm_http_builder$HttpBuilder$queryEscape(_p3._0),
+		A2(
+			_elm_lang$core$Basics_ops['++'],
+			'=',
+			_lukewestby$elm_http_builder$HttpBuilder$queryEscape(_p3._1)));
+};
+var _lukewestby$elm_http_builder$HttpBuilder$joinUrlEncoded = function (args) {
+	return A2(
+		_elm_lang$core$String$join,
+		'&',
+		A2(_elm_lang$core$List$map, _lukewestby$elm_http_builder$HttpBuilder$queryPair, args));
+};
+var _lukewestby$elm_http_builder$HttpBuilder$toRequest = function (builder) {
+	var encodedParams = _lukewestby$elm_http_builder$HttpBuilder$joinUrlEncoded(builder.queryParams);
+	var fullUrl = _elm_lang$core$String$isEmpty(encodedParams) ? builder.url : A2(
+		_elm_lang$core$Basics_ops['++'],
+		builder.url,
+		A2(_elm_lang$core$Basics_ops['++'], '?', encodedParams));
+	return _elm_lang$http$Http$request(
+		{method: builder.method, url: fullUrl, headers: builder.headers, body: builder.body, expect: builder.expect, timeout: builder.timeout, withCredentials: builder.withCredentials});
+};
+var _lukewestby$elm_http_builder$HttpBuilder$toTaskPlain = function (builder) {
+	return _elm_lang$http$Http$toTask(
+		_lukewestby$elm_http_builder$HttpBuilder$toRequest(builder));
+};
+var _lukewestby$elm_http_builder$HttpBuilder$withCacheBuster = F2(
+	function (paramName, builder) {
+		return _elm_lang$core$Native_Utils.update(
+			builder,
+			{
+				cacheBuster: _elm_lang$core$Maybe$Just(paramName)
+			});
+	});
+var _lukewestby$elm_http_builder$HttpBuilder$withQueryParams = F2(
+	function (queryParams, builder) {
+		return _elm_lang$core$Native_Utils.update(
+			builder,
+			{
+				queryParams: A2(_elm_lang$core$Basics_ops['++'], builder.queryParams, queryParams)
+			});
+	});
+var _lukewestby$elm_http_builder$HttpBuilder$toTaskWithCacheBuster = F2(
+	function (paramName, builder) {
+		var request = function (timestamp) {
+			return _lukewestby$elm_http_builder$HttpBuilder$toTaskPlain(
+				A2(
+					_lukewestby$elm_http_builder$HttpBuilder$withQueryParams,
+					{
+						ctor: '::',
+						_0: {
+							ctor: '_Tuple2',
+							_0: paramName,
+							_1: _elm_lang$core$Basics$toString(timestamp)
+						},
+						_1: {ctor: '[]'}
+					},
+					builder));
+		};
+		return A2(_elm_lang$core$Task$andThen, request, _elm_lang$core$Time$now);
+	});
+var _lukewestby$elm_http_builder$HttpBuilder$toTask = function (builder) {
+	var _p4 = builder.cacheBuster;
+	if (_p4.ctor === 'Just') {
+		return A2(_lukewestby$elm_http_builder$HttpBuilder$toTaskWithCacheBuster, _p4._0, builder);
+	} else {
+		return _lukewestby$elm_http_builder$HttpBuilder$toTaskPlain(builder);
+	}
+};
+var _lukewestby$elm_http_builder$HttpBuilder$send = F2(
+	function (tagger, builder) {
+		return A2(
+			_elm_lang$core$Task$attempt,
+			tagger,
+			_lukewestby$elm_http_builder$HttpBuilder$toTask(builder));
+	});
+var _lukewestby$elm_http_builder$HttpBuilder$withExpect = F2(
+	function (expect, builder) {
+		return _elm_lang$core$Native_Utils.update(
+			builder,
+			{expect: expect});
+	});
+var _lukewestby$elm_http_builder$HttpBuilder$withCredentials = function (builder) {
+	return _elm_lang$core$Native_Utils.update(
+		builder,
+		{withCredentials: true});
+};
+var _lukewestby$elm_http_builder$HttpBuilder$withTimeout = F2(
+	function (timeout, builder) {
+		return _elm_lang$core$Native_Utils.update(
+			builder,
+			{
+				timeout: _elm_lang$core$Maybe$Just(timeout)
+			});
+	});
+var _lukewestby$elm_http_builder$HttpBuilder$withBody = F2(
+	function (body, builder) {
+		return _elm_lang$core$Native_Utils.update(
+			builder,
+			{body: body});
+	});
+var _lukewestby$elm_http_builder$HttpBuilder$withStringBody = F2(
+	function (contentType, value) {
+		return _lukewestby$elm_http_builder$HttpBuilder$withBody(
+			A2(_elm_lang$http$Http$stringBody, contentType, value));
+	});
+var _lukewestby$elm_http_builder$HttpBuilder$withUrlEncodedBody = function (_p5) {
+	return A2(
+		_lukewestby$elm_http_builder$HttpBuilder$withStringBody,
+		'application/x-www-form-urlencoded',
+		_lukewestby$elm_http_builder$HttpBuilder$joinUrlEncoded(_p5));
+};
+var _lukewestby$elm_http_builder$HttpBuilder$withJsonBody = function (value) {
+	return _lukewestby$elm_http_builder$HttpBuilder$withBody(
+		_elm_lang$http$Http$jsonBody(value));
+};
+var _lukewestby$elm_http_builder$HttpBuilder$withMultipartStringBody = function (partPairs) {
+	return _lukewestby$elm_http_builder$HttpBuilder$withBody(
+		_elm_lang$http$Http$multipartBody(
+			A2(
+				_elm_lang$core$List$map,
+				_elm_lang$core$Basics$uncurry(_elm_lang$http$Http$stringPart),
+				partPairs)));
+};
+var _lukewestby$elm_http_builder$HttpBuilder$withHeaders = F2(
+	function (headerPairs, builder) {
+		return _elm_lang$core$Native_Utils.update(
+			builder,
+			{
+				headers: A2(
+					_elm_lang$core$Basics_ops['++'],
+					A2(
+						_elm_lang$core$List$map,
+						_elm_lang$core$Basics$uncurry(_elm_lang$http$Http$header),
+						headerPairs),
+					builder.headers)
+			});
+	});
+var _lukewestby$elm_http_builder$HttpBuilder$withHeader = F3(
+	function (key, value, builder) {
+		return _elm_lang$core$Native_Utils.update(
+			builder,
+			{
+				headers: {
+					ctor: '::',
+					_0: A2(_elm_lang$http$Http$header, key, value),
+					_1: builder.headers
+				}
+			});
+	});
+var _lukewestby$elm_http_builder$HttpBuilder$requestWithMethodAndUrl = F2(
+	function (method, url) {
+		return {
+			method: method,
+			url: url,
+			headers: {ctor: '[]'},
+			body: _elm_lang$http$Http$emptyBody,
+			expect: _elm_lang$http$Http$expectStringResponse(
+				function (_p6) {
+					return _elm_lang$core$Result$Ok(
+						{ctor: '_Tuple0'});
+				}),
+			timeout: _elm_lang$core$Maybe$Nothing,
+			withCredentials: false,
+			queryParams: {ctor: '[]'},
+			cacheBuster: _elm_lang$core$Maybe$Nothing
+		};
+	});
+var _lukewestby$elm_http_builder$HttpBuilder$get = _lukewestby$elm_http_builder$HttpBuilder$requestWithMethodAndUrl('GET');
+var _lukewestby$elm_http_builder$HttpBuilder$post = _lukewestby$elm_http_builder$HttpBuilder$requestWithMethodAndUrl('POST');
+var _lukewestby$elm_http_builder$HttpBuilder$put = _lukewestby$elm_http_builder$HttpBuilder$requestWithMethodAndUrl('PUT');
+var _lukewestby$elm_http_builder$HttpBuilder$patch = _lukewestby$elm_http_builder$HttpBuilder$requestWithMethodAndUrl('PATCH');
+var _lukewestby$elm_http_builder$HttpBuilder$delete = _lukewestby$elm_http_builder$HttpBuilder$requestWithMethodAndUrl('DELETE');
+var _lukewestby$elm_http_builder$HttpBuilder$options = _lukewestby$elm_http_builder$HttpBuilder$requestWithMethodAndUrl('OPTIONS');
+var _lukewestby$elm_http_builder$HttpBuilder$trace = _lukewestby$elm_http_builder$HttpBuilder$requestWithMethodAndUrl('TRACE');
+var _lukewestby$elm_http_builder$HttpBuilder$head = _lukewestby$elm_http_builder$HttpBuilder$requestWithMethodAndUrl('HEAD');
+var _lukewestby$elm_http_builder$HttpBuilder$RequestBuilder = F9(
+	function (a, b, c, d, e, f, g, h, i) {
+		return {method: a, headers: b, url: c, body: d, expect: e, timeout: f, withCredentials: g, queryParams: h, cacheBuster: i};
+	});
+
 var _vito$cadet$GitHubGraph$customDecoder = F2(
 	function (decoder, toResult) {
 		return A2(
@@ -9143,36 +9343,7 @@
 		_elm_lang$core$Json_Decode$succeed(_vito$cadet$GitHubGraph$IssueLabel),
 		A2(_elm_lang$core$Json_Decode$field, 'name', _elm_lang$core$Json_Decode$string)),
 	A2(_elm_lang$core$Json_Decode$field, 'color', _elm_lang$core$Json_Decode$string));
-<<<<<<< HEAD
 var _vito$cadet$GitHubGraph$ReactionGroup = F2(
-=======
-var _vito$cadet$GitHub$Comment = F7(
-	function (a, b, c, d, e, f, g) {
-		return {id: a, url: b, htmlURL: c, createdAt: d, updatedAt: e, user: f, reactions: g};
-	});
-var _vito$cadet$GitHub$TimelineEvent = function (a) {
-	return function (b) {
-		return function (c) {
-			return function (d) {
-				return function (e) {
-					return function (f) {
-						return function (g) {
-							return function (h) {
-								return function (i) {
-									return function (j) {
-										return {value: a, event: b, createdAt: c, actor: d, commitId: e, label: f, assignee: g, milestone: h, source: i, rename: j};
-									};
-								};
-							};
-						};
-					};
-				};
-			};
-		};
-	};
-};
-var _vito$cadet$GitHub$TimelineEventSource = F2(
->>>>>>> e6d7c528
 	function (a, b) {
 		return {type_: a, count: b};
 	});
@@ -9205,77 +9376,10 @@
 	_elm_community$json_extra$Json_Decode_Extra_ops['|:'],
 	A2(
 		_elm_community$json_extra$Json_Decode_Extra_ops['|:'],
-<<<<<<< HEAD
 		_elm_lang$core$Json_Decode$succeed(_vito$cadet$GitHubGraph$ProjectColumn),
 		A2(_elm_lang$core$Json_Decode$field, 'id', _elm_lang$core$Json_Decode$string)),
 	A2(_elm_lang$core$Json_Decode$field, 'name', _elm_lang$core$Json_Decode$string));
 var _vito$cadet$GitHubGraph$decodeProject = A2(
-=======
-		_elm_lang$core$Json_Decode$succeed(_vito$cadet$GitHub$TimelineEventRename),
-		A2(_elm_lang$core$Json_Decode$field, 'from', _elm_lang$core$Json_Decode$string)),
-	A2(_elm_lang$core$Json_Decode$field, 'to', _elm_lang$core$Json_Decode$string));
-var _vito$cadet$GitHub$Milestone = F6(
-	function (a, b, c, d, e, f) {
-		return {id: a, url: b, htmlURL: c, number: d, title: e, description: f};
-	});
-var _vito$cadet$GitHub$decodeMilestone = A7(
-	_elm_lang$core$Json_Decode$map6,
-	_vito$cadet$GitHub$Milestone,
-	A2(_elm_lang$core$Json_Decode$field, 'id', _elm_lang$core$Json_Decode$int),
-	A2(_elm_lang$core$Json_Decode$field, 'url', _elm_lang$core$Json_Decode$string),
-	A2(_elm_lang$core$Json_Decode$field, 'html_url', _elm_lang$core$Json_Decode$string),
-	A2(_elm_lang$core$Json_Decode$field, 'number', _elm_lang$core$Json_Decode$int),
-	A2(_elm_lang$core$Json_Decode$field, 'title', _elm_lang$core$Json_Decode$string),
-	A2(_elm_lang$core$Json_Decode$field, 'description', _elm_lang$core$Json_Decode$string));
-var _vito$cadet$GitHub$User = F6(
-	function (a, b, c, d, e, f) {
-		return {value: a, id: b, url: c, htmlURL: d, login: e, avatar: f};
-	});
-var _vito$cadet$GitHub$decodeUser = A7(
-	_elm_lang$core$Json_Decode$map6,
-	_vito$cadet$GitHub$User,
-	_elm_lang$core$Json_Decode$value,
-	A2(_elm_lang$core$Json_Decode$field, 'id', _elm_lang$core$Json_Decode$int),
-	A2(_elm_lang$core$Json_Decode$field, 'url', _elm_lang$core$Json_Decode$string),
-	A2(_elm_lang$core$Json_Decode$field, 'html_url', _elm_lang$core$Json_Decode$string),
-	A2(_elm_lang$core$Json_Decode$field, 'login', _elm_lang$core$Json_Decode$string),
-	A2(_elm_lang$core$Json_Decode$field, 'avatar_url', _elm_lang$core$Json_Decode$string));
-var _vito$cadet$GitHub$fetchOrgMembers = F2(
-	function (token, org) {
-		return A4(
-			_vito$cadet$Pagination$fetchAll,
-			A2(
-				_elm_lang$core$Basics_ops['++'],
-				'https://api.github.com/orgs/',
-				A2(_elm_lang$core$Basics_ops['++'], org, '/members?per_page=100')),
-			_vito$cadet$GitHub$authHeaders(token),
-			_vito$cadet$GitHub$rfc5988Strategy(_vito$cadet$GitHub$decodeUser),
-			_elm_lang$core$Maybe$Nothing);
-	});
-var _vito$cadet$GitHub$decodeRepo = A8(
-	_elm_lang$core$Json_Decode$map7,
-	_vito$cadet$GitHub$Repo,
-	_elm_lang$core$Json_Decode$value,
-	A2(_elm_lang$core$Json_Decode$field, 'id', _elm_lang$core$Json_Decode$int),
-	A2(_elm_lang$core$Json_Decode$field, 'url', _elm_lang$core$Json_Decode$string),
-	A2(_elm_lang$core$Json_Decode$field, 'html_url', _elm_lang$core$Json_Decode$string),
-	A2(_elm_lang$core$Json_Decode$field, 'owner', _vito$cadet$GitHub$decodeUser),
-	A2(_elm_lang$core$Json_Decode$field, 'name', _elm_lang$core$Json_Decode$string),
-	A2(_elm_lang$core$Json_Decode$field, 'open_issues_count', _elm_lang$core$Json_Decode$int));
-var _vito$cadet$GitHub$fetchOrgRepos = F2(
-	function (token, org) {
-		return A4(
-			_vito$cadet$Pagination$fetchAll,
-			A2(
-				_elm_lang$core$Basics_ops['++'],
-				'https://api.github.com/orgs/',
-				A2(_elm_lang$core$Basics_ops['++'], org, '/repos?per_page=100')),
-			_vito$cadet$GitHub$authHeaders(token),
-			_vito$cadet$GitHub$rfc5988Strategy(_vito$cadet$GitHub$decodeRepo),
-			_elm_lang$core$Maybe$Nothing);
-	});
-var _vito$cadet$GitHub$decodeTimelineEvent = A2(
->>>>>>> e6d7c528
 	_elm_community$json_extra$Json_Decode_Extra_ops['|:'],
 	A2(
 		_elm_community$json_extra$Json_Decode_Extra_ops['|:'],
@@ -9285,7 +9389,6 @@
 				_elm_community$json_extra$Json_Decode_Extra_ops['|:'],
 				A2(
 					_elm_community$json_extra$Json_Decode_Extra_ops['|:'],
-<<<<<<< HEAD
 					_elm_lang$core$Json_Decode$succeed(_vito$cadet$GitHubGraph$Project),
 					A2(_elm_lang$core$Json_Decode$field, 'id', _elm_lang$core$Json_Decode$string)),
 				A2(_elm_lang$core$Json_Decode$field, 'url', _elm_lang$core$Json_Decode$string)),
@@ -9298,89 +9401,6 @@
 var _vito$cadet$GitHubGraph$ProjectCard = F4(
 	function (a, b, c, d) {
 		return {id: a, projectID: b, columnID: c, note: d};
-=======
-					A2(
-						_elm_community$json_extra$Json_Decode_Extra_ops['|:'],
-						A2(
-							_elm_community$json_extra$Json_Decode_Extra_ops['|:'],
-							A2(
-								_elm_community$json_extra$Json_Decode_Extra_ops['|:'],
-								A2(
-									_elm_community$json_extra$Json_Decode_Extra_ops['|:'],
-									A2(
-										_elm_community$json_extra$Json_Decode_Extra_ops['|:'],
-										_elm_lang$core$Json_Decode$succeed(_vito$cadet$GitHub$TimelineEvent),
-										_elm_lang$core$Json_Decode$value),
-									A2(_elm_lang$core$Json_Decode$field, 'event', _elm_lang$core$Json_Decode$string)),
-								_elm_lang$core$Json_Decode$maybe(
-									A2(_elm_lang$core$Json_Decode$field, 'created_at', _elm_community$json_extra$Json_Decode_Extra$date))),
-							_elm_lang$core$Json_Decode$maybe(
-								A2(_elm_lang$core$Json_Decode$field, 'actor', _vito$cadet$GitHub$decodeUser))),
-						_elm_lang$core$Json_Decode$maybe(
-							A2(_elm_lang$core$Json_Decode$field, 'commit_id', _elm_lang$core$Json_Decode$string))),
-					_elm_lang$core$Json_Decode$maybe(
-						A2(_elm_lang$core$Json_Decode$field, 'label', _vito$cadet$GitHub$decodeIssueLabel))),
-				_elm_lang$core$Json_Decode$maybe(
-					A2(_elm_lang$core$Json_Decode$field, 'assignee', _vito$cadet$GitHub$decodeUser))),
-			_elm_lang$core$Json_Decode$maybe(
-				A2(_elm_lang$core$Json_Decode$field, 'milestone', _vito$cadet$GitHub$decodeMilestone))),
-		_elm_lang$core$Json_Decode$maybe(
-			A2(_elm_lang$core$Json_Decode$field, 'source', _vito$cadet$GitHub$decodeTimelineEventSource))),
-	_elm_lang$core$Json_Decode$maybe(
-		A2(_elm_lang$core$Json_Decode$field, 'rename', _vito$cadet$GitHub$decodeTimelineEventRename)));
-var _vito$cadet$GitHub$fetchIssueTimeline = F2(
-	function (token, issue) {
-		return A4(
-			_vito$cadet$Pagination$fetchAll,
-			A2(_elm_lang$core$Basics_ops['++'], issue.url, '/timeline?per_page=100'),
-			{
-				ctor: '::',
-				_0: A2(_elm_lang$http$Http$header, 'Accept', 'application/vnd.github.mockingbird-preview'),
-				_1: _vito$cadet$GitHub$authHeaders(token)
-			},
-			_vito$cadet$GitHub$rfc5988Strategy(_vito$cadet$GitHub$decodeTimelineEvent),
-			_elm_lang$core$Maybe$Nothing);
-	});
-var _vito$cadet$GitHub$Reactions = F6(
-	function (a, b, c, d, e, f) {
-		return {plusOne: a, minusOne: b, laugh: c, confused: d, heart: e, hooray: f};
-	});
-var _vito$cadet$GitHub$decodeReactions = A7(
-	_elm_lang$core$Json_Decode$map6,
-	_vito$cadet$GitHub$Reactions,
-	A2(_elm_lang$core$Json_Decode$field, '+1', _elm_lang$core$Json_Decode$int),
-	A2(_elm_lang$core$Json_Decode$field, '-1', _elm_lang$core$Json_Decode$int),
-	A2(_elm_lang$core$Json_Decode$field, 'laugh', _elm_lang$core$Json_Decode$int),
-	A2(_elm_lang$core$Json_Decode$field, 'confused', _elm_lang$core$Json_Decode$int),
-	A2(_elm_lang$core$Json_Decode$field, 'heart', _elm_lang$core$Json_Decode$int),
-	A2(_elm_lang$core$Json_Decode$field, 'hooray', _elm_lang$core$Json_Decode$int));
-var _vito$cadet$GitHub$decodeComment = A8(
-	_elm_lang$core$Json_Decode$map7,
-	_vito$cadet$GitHub$Comment,
-	A2(_elm_lang$core$Json_Decode$field, 'id', _elm_lang$core$Json_Decode$int),
-	A2(_elm_lang$core$Json_Decode$field, 'url', _elm_lang$core$Json_Decode$string),
-	A2(_elm_lang$core$Json_Decode$field, 'html_url', _elm_lang$core$Json_Decode$string),
-	A2(_elm_lang$core$Json_Decode$field, 'created_at', _elm_community$json_extra$Json_Decode_Extra$date),
-	A2(_elm_lang$core$Json_Decode$field, 'updated_at', _elm_community$json_extra$Json_Decode_Extra$date),
-	A2(_elm_lang$core$Json_Decode$field, 'user', _vito$cadet$GitHub$decodeUser),
-	A2(_elm_lang$core$Json_Decode$field, 'reactions', _vito$cadet$GitHub$decodeReactions));
-var _vito$cadet$GitHub$fetchIssueComments = F2(
-	function (token, issue) {
-		return A4(
-			_vito$cadet$Pagination$fetchAll,
-			A2(_elm_lang$core$Basics_ops['++'], issue.url, '/comments?per_page=100'),
-			{
-				ctor: '::',
-				_0: A2(_elm_lang$http$Http$header, 'Accept', 'application/vnd.github.squirrel-girl-preview'),
-				_1: _vito$cadet$GitHub$authHeaders(token)
-			},
-			_vito$cadet$GitHub$rfc5988Strategy(_vito$cadet$GitHub$decodeComment),
-			_elm_lang$core$Maybe$Nothing);
-	});
-var _vito$cadet$GitHub$Project = F6(
-	function (a, b, c, d, e, f) {
-		return {id: a, url: b, name: c, number: d, htmlURL: e, columnsURL: f};
->>>>>>> e6d7c528
 	});
 var _vito$cadet$GitHubGraph$decodeProjectCard = A2(
 	_elm_community$json_extra$Json_Decode_Extra_ops['|:'],
@@ -10541,6 +10561,76 @@
 			{selector: issue, after: _elm_lang$core$Maybe$Nothing});
 	});
 
+var _vito$cadet$Data$encodeActorEvent = function (_p0) {
+	var _p1 = _p0;
+	return _elm_lang$core$Json_Encode$object(
+		{
+			ctor: '::',
+			_0: {
+				ctor: '_Tuple2',
+				_0: 'actor',
+				_1: _vito$cadet$GitHubGraph$encodeUser(_p1.actor)
+			},
+			_1: {
+				ctor: '::',
+				_0: {
+					ctor: '_Tuple2',
+					_0: 'createdAt',
+					_1: _elm_lang$core$Json_Encode$string(
+						_elm_lang$core$Basics$toString(_p1.createdAt))
+				},
+				_1: {ctor: '[]'}
+			}
+		});
+};
+var _vito$cadet$Data$Data = F3(
+	function (a, b, c) {
+		return {issues: a, references: b, actors: c};
+	});
+var _vito$cadet$Data$ActorEvent = F2(
+	function (a, b) {
+		return {actor: a, createdAt: b};
+	});
+var _vito$cadet$Data$decodeActorEvent = A2(
+	_elm_community$json_extra$Json_Decode_Extra_ops['|:'],
+	A2(
+		_elm_community$json_extra$Json_Decode_Extra_ops['|:'],
+		_elm_lang$core$Json_Decode$succeed(_vito$cadet$Data$ActorEvent),
+		A2(_elm_lang$core$Json_Decode$field, 'actor', _vito$cadet$GitHubGraph$decodeUser)),
+	A2(_elm_lang$core$Json_Decode$field, 'createdAt', _elm_community$json_extra$Json_Decode_Extra$date));
+var _vito$cadet$Data$decodeData = A2(
+	_elm_community$json_extra$Json_Decode_Extra_ops['|:'],
+	A2(
+		_elm_community$json_extra$Json_Decode_Extra_ops['|:'],
+		A2(
+			_elm_community$json_extra$Json_Decode_Extra_ops['|:'],
+			_elm_lang$core$Json_Decode$succeed(_vito$cadet$Data$Data),
+			A2(
+				_elm_lang$core$Json_Decode$field,
+				'issues',
+				_elm_lang$core$Json_Decode$dict(
+					_elm_lang$core$Json_Decode$list(_vito$cadet$GitHubGraph$decodeIssue)))),
+		A2(
+			_elm_lang$core$Json_Decode$field,
+			'references',
+			_elm_lang$core$Json_Decode$dict(
+				_elm_lang$core$Json_Decode$list(_elm_lang$core$Json_Decode$string)))),
+	A2(
+		_elm_lang$core$Json_Decode$field,
+		'actors',
+		_elm_lang$core$Json_Decode$dict(
+			_elm_lang$core$Json_Decode$list(_vito$cadet$Data$decodeActorEvent))));
+var _vito$cadet$Data$fetch = function (f) {
+	return A2(
+		_elm_lang$core$Task$attempt,
+		f,
+		_lukewestby$elm_http_builder$HttpBuilder$toTask(
+			A2(
+				_lukewestby$elm_http_builder$HttpBuilder$withExpect,
+				_elm_lang$http$Http$expectJson(_vito$cadet$Data$decodeData),
+				_lukewestby$elm_http_builder$HttpBuilder$get('/data'))));
+};
+
 var _vito$cadet$Main$setIssues = _elm_lang$core$Native_Platform.outgoingPort(
 	'setIssues',
 	function (v) {
@@ -10570,7 +10660,7 @@
 			v._0,
 			_elm_lang$core$Native_List.toArray(v._1).map(
 			function (v) {
-				return {actor: v.actor, created_at: v.created_at};
+				return v;
 			})
 		];
 	});
@@ -10581,10 +10671,6 @@
 var _vito$cadet$Main$Model = F6(
 	function (a, b, c, d, e, f) {
 		return {githubToken: a, githubOrg: b, repos: c, issues: d, timelines: e, failedQueue: f};
-	});
-var _vito$cadet$Main$ActorEvent = F2(
-	function (a, b) {
-		return {actor: a, created_at: b};
 	});
 var _vito$cadet$Main$TimelineFetched = F2(
 	function (a, b) {
@@ -10730,50 +10816,29 @@
 						});
 				}
 			default:
-<<<<<<< HEAD
 				if (_p1._1.ctor === 'Ok') {
-					var findSource = function (event) {
+					var _p9 = _p1._1._0;
+					var _p8 = _p1._0;
+					var commentActor = function (event) {
 						var _p6 = event;
-						if (_p6.ctor === 'CrossReferencedEvent') {
-							return _elm_lang$core$Maybe$Just(_p6._0);
-=======
-				if (_p2._1.ctor === 'Ok') {
-					var _p10 = _p2._1._0;
-					var _p9 = _p2._0;
-					var commentActor = function (event) {
-						var _p7 = {ctor: '_Tuple3', _0: event.event, _1: event.createdAt, _2: event.actor};
-						if ((((_p7.ctor === '_Tuple3') && (_p7._0 === 'commented')) && (_p7._1.ctor === 'Just')) && (_p7._2.ctor === 'Just')) {
+						if ((_p6.ctor === 'IssueCommentEvent') && (_p6._0.ctor === 'Just')) {
 							return _elm_lang$core$Maybe$Just(
-								{
-									actor: _p7._2._0.value,
-									created_at: _elm_lang$core$Date$toTime(_p7._1._0)
-								});
+								_vito$cadet$Data$encodeActorEvent(
+									{actor: _p6._0._0, createdAt: _p6._1}));
 						} else {
 							return _elm_lang$core$Maybe$Nothing;
 						}
 					};
-					var actors = A2(_elm_lang$core$List$filterMap, commentActor, _p10);
+					var actors = A2(_elm_lang$core$List$filterMap, commentActor, _p9);
 					var findSource = function (event) {
-						var _p8 = event.source;
-						if (_p8.ctor === 'Just') {
-							return _p8._0.issueID;
->>>>>>> e6d7c528
+						var _p7 = event;
+						if (_p7.ctor === 'CrossReferencedEvent') {
+							return _elm_lang$core$Maybe$Just(_p7._0);
 						} else {
 							return _elm_lang$core$Maybe$Nothing;
 						}
 					};
-<<<<<<< HEAD
-					var edges = A2(_elm_lang$core$List$filterMap, findSource, _p1._1._0);
-					return {
-						ctor: '_Tuple2',
-						_0: model,
-						_1: _vito$cadet$Main$setReferences(
-							{ctor: '_Tuple2', _0: _p1._0.id, _1: edges})
-					};
-				} else {
-					var _p7 = _p1._0;
-=======
-					var edges = A2(_elm_lang$core$List$filterMap, findSource, _p10);
+					var edges = A2(_elm_lang$core$List$filterMap, findSource, _p9);
 					return {
 						ctor: '_Tuple2',
 						_0: model,
@@ -10781,30 +10846,24 @@
 							{
 								ctor: '::',
 								_0: _vito$cadet$Main$setReferences(
-									{ctor: '_Tuple2', _0: _p9.id, _1: edges}),
+									{ctor: '_Tuple2', _0: _p8.id, _1: edges}),
 								_1: {
 									ctor: '::',
 									_0: _vito$cadet$Main$setActors(
-										{ctor: '_Tuple2', _0: _p9.id, _1: actors}),
+										{ctor: '_Tuple2', _0: _p8.id, _1: actors}),
 									_1: {ctor: '[]'}
 								}
 							})
 					};
 				} else {
-					var _p11 = _p2._0;
->>>>>>> e6d7c528
+					var _p10 = _p1._0;
 					return A3(
 						_elm_lang$core$Basics$flip,
 						_elm_lang$core$Basics$always,
 						A2(
 							_elm_lang$core$Debug$log,
-<<<<<<< HEAD
-							A2(_elm_lang$core$Basics_ops['++'], 'failed to fetch timeline for ', _p7.url),
+							A2(_elm_lang$core$Basics_ops['++'], 'failed to fetch timeline for ', _p10.url),
 							_p1._1._0),
-=======
-							A2(_elm_lang$core$Basics_ops['++'], 'failed to fetch timeline for ', _p11.htmlURL),
-							_p2._1._0),
->>>>>>> e6d7c528
 						{
 							ctor: '_Tuple2',
 							_0: _elm_lang$core$Native_Utils.update(
@@ -10812,11 +10871,7 @@
 								{
 									failedQueue: {
 										ctor: '::',
-<<<<<<< HEAD
-										_0: A3(_vito$cadet$Main$fetchTimeline, model, 0, _p7),
-=======
-										_0: A3(_vito$cadet$Main$fetchTimeline, model, 0, _p11),
->>>>>>> e6d7c528
+										_0: A3(_vito$cadet$Main$fetchTimeline, model, 0, _p10),
 										_1: model.failedQueue
 									}
 								}),
@@ -10827,24 +10882,14 @@
 	});
 var _vito$cadet$Main$Retry = {ctor: 'Retry'};
 var _vito$cadet$Main$Refresh = {ctor: 'Refresh'};
-<<<<<<< HEAD
-var _vito$cadet$Main$init = function (_p8) {
-	var _p9 = _p8;
-=======
-var _vito$cadet$Main$init = function (_p12) {
-	var _p13 = _p12;
->>>>>>> e6d7c528
+var _vito$cadet$Main$init = function (_p11) {
+	var _p12 = _p11;
 	return A2(
 		_vito$cadet$Main$update,
 		_vito$cadet$Main$Refresh,
 		{
-<<<<<<< HEAD
-			githubToken: _p9.githubToken,
-			githubOrg: _p9.githubOrg,
-=======
-			githubToken: _p13.githubToken,
-			githubOrg: _p13.githubOrg,
->>>>>>> e6d7c528
+			githubToken: _p12.githubToken,
+			githubOrg: _p12.githubOrg,
 			repos: {ctor: '[]'},
 			issues: _elm_lang$core$Dict$empty,
 			timelines: _elm_lang$core$Dict$empty,
