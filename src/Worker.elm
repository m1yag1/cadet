--- conflicted
+++ resolved
@@ -6,13 +6,8 @@
 import Time exposing (Time)
 import Task
 import Process
-<<<<<<< HEAD
 import GitHubGraph
-=======
-import Http
-import GitHub
-import Date
->>>>>>> e6d7c528
+import Data
 
 
 port setIssues : ( GitHubGraph.ID, List JD.Value ) -> Cmd msg
@@ -21,7 +16,7 @@
 port setReferences : ( GitHubGraph.ID, List GitHubGraph.ID ) -> Cmd msg
 
 
-port setActors : ( Int, List ActorEvent ) -> Cmd msg
+port setActors : ( GitHubGraph.ID, List JD.Value ) -> Cmd msg
 
 
 main : Program Flags Model Msg
@@ -46,12 +41,6 @@
     , issues : Dict String (List GitHubGraph.Issue)
     , timelines : Dict String (List GitHubGraph.TimelineEvent)
     , failedQueue : List (Cmd Msg)
-    }
-
-
-type alias ActorEvent =
-    { actor : Json.Decode.Value
-    , created_at : Time
     }
 
 
@@ -139,12 +128,9 @@
                     List.filterMap findSource timeline
 
                 commentActor event =
-                    case ( event.event, event.createdAt, event.actor ) of
-                        ( "commented", Just createdAt, Just actor ) ->
-                            Just
-                                { actor = actor.value
-                                , created_at = Date.toTime createdAt
-                                }
+                    case event of
+                        GitHubGraph.IssueCommentEvent (Just user) date ->
+                            Just (Data.encodeActorEvent { actor = user, createdAt = date })
 
                         _ ->
                             Nothing
