--- conflicted
+++ resolved
@@ -34,12 +34,8 @@
 
 type alias Model =
     { config : Config
-<<<<<<< HEAD
     , allIssues : List GitHubGraph.Issue
-=======
-    , allIssues : List GitHub.Issue
-    , issueActors : Dict Int (List Data.ActorEvent)
->>>>>>> e6d7c528
+    , issueActors : Dict GitHubGraph.ID (List Data.ActorEvent)
     , issueGraphs : List (ForceGraph IssueNode)
     , selectedIssues : List GitHubGraph.Issue
     , anticipatedIssues : List GitHubGraph.Issue
@@ -288,19 +284,6 @@
     let
         allIssues =
             List.concat (Dict.values data.issues)
-
-        issueActors =
-            Dict.foldl
-                (\idStr actors d ->
-                    case String.toInt idStr of
-                        Ok id ->
-                            Dict.insert id actors d
-
-                        _ ->
-                            Debug.crash "impossible"
-                )
-                Dict.empty
-                data.actors
 
         references =
             Dict.foldl
@@ -336,7 +319,7 @@
     in
         ( { model
             | allIssues = allIssues
-            , issueActors = issueActors
+            , issueActors = data.actors
             , issueGraphs = issueGraphs
           }
         , Cmd.none
@@ -735,13 +718,8 @@
             (circleWithNumber ++ label.value.labels)
 
 
-<<<<<<< HEAD
-viewIssueInfo : Bool -> GitHubGraph.Issue -> Html Msg
-viewIssueInfo anticipated issue =
-=======
-viewIssueInfo : Model -> Bool -> GitHub.Issue -> Html Msg
+viewIssueInfo : Model -> Bool -> GitHubGraph.Issue -> Html Msg
 viewIssueInfo model anticipated issue =
->>>>>>> e6d7c528
     Html.div [ HA.class "issue-controls" ]
         [ Html.div [ HA.class "issue-buttons" ]
             [ if not anticipated then
@@ -757,13 +735,9 @@
             [ HA.classList [ ( "issue-info", True ), ( "anticipated", anticipated ) ]
             , HE.onClick (SelectIssue issue)
             ]
-<<<<<<< HEAD
-            [ Html.a [ HA.href issue.url, HA.target "_blank", HA.class "issue-title" ]
-=======
             [ Html.div [ HA.class "issue-actors" ] <|
                 List.map (viewIssueActor model) (List.reverse <| List.take 3 <| List.reverse <| Maybe.withDefault [] <| Dict.get issue.id model.issueActors)
-            , Html.a [ HA.href issue.htmlURL, HA.target "_blank", HA.class "issue-title" ]
->>>>>>> e6d7c528
+            , Html.a [ HA.href issue.url, HA.target "_blank", HA.class "issue-title" ]
                 [ Html.text issue.title
                 ]
             , Html.span [ HA.class "issue-labels" ] <|
@@ -844,9 +818,6 @@
         ]
 
 
-<<<<<<< HEAD
-isOrgMember : Maybe (List GitHubGraph.User) -> GitHubGraph.User -> Bool
-=======
 viewIssueActor : Model -> Data.ActorEvent -> Html Msg
 viewIssueActor model { createdAt, actor } =
     Html.img
@@ -857,8 +828,7 @@
         []
 
 
-isOrgMember : Maybe (List GitHub.User) -> GitHub.User -> Bool
->>>>>>> e6d7c528
+isOrgMember : Maybe (List GitHubGraph.User) -> GitHubGraph.User -> Bool
 isOrgMember users user =
     List.any (\x -> x.id == user.id) (Maybe.withDefault [] users)
 
